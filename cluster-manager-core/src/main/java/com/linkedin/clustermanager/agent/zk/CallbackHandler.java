--- conflicted
+++ resolved
@@ -173,16 +173,6 @@
       }
       else if (_changeType == ChangeType.HEALTH)
       {
-<<<<<<< HEAD
-    	HealthStateChangeListener healthStateChangeListener = (HealthStateChangeListener) _listener;
-    	subscribeForChanges(changeContext, true, true); //TODO: figure out settings here
-    	String instanceName = CMUtil.getInstanceNameFromPath(_path);
-    	List<HealthStat> healthReportList = _accessor.getChildValues(HealthStat.class,
-    																   PropertyType.HEALTHREPORT, 
-    																   instanceName);
-    	//List<ZNRecord> reports = ZKUtil.getChildren(_zkClient, _path);
-    	healthStateChangeListener.onHealthChange(instanceName, healthReportList, changeContext);
-=======
         HealthStateChangeListener healthStateChangeListener = (HealthStateChangeListener) _listener;
         subscribeForChanges(changeContext, true, true); // TODO: figure out settings here
         String instanceName = CMUtil.getInstanceNameFromPath(_path);
@@ -193,7 +183,6 @@
         healthStateChangeListener.onHealthChange(instanceName,
                                                  healthReportList,
                                                  changeContext);
->>>>>>> ae285f4b
       }
 
       if (logger.isDebugEnabled())
