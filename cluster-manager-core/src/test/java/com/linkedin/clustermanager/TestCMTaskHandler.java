package com.linkedin.clustermanager;

import java.util.Date;

import org.testng.AssertJUnit;
import org.testng.annotations.Test;

import com.linkedin.clustermanager.Mocks.MockManager;
import com.linkedin.clustermanager.Mocks.MockStateModel;
import com.linkedin.clustermanager.Mocks.MockStateModelAnnotated;
import com.linkedin.clustermanager.messaging.handling.CMStateTransitionHandler;
import com.linkedin.clustermanager.messaging.handling.CMTask;
import com.linkedin.clustermanager.messaging.handling.CMTaskExecutor;
import com.linkedin.clustermanager.model.Message;
import com.linkedin.clustermanager.model.Message.MessageType;
import com.linkedin.clustermanager.model.StateModelDefinition;
import com.linkedin.clustermanager.tools.StateModelConfigGenerator;

public class TestCMTaskHandler
{
  @Test()
  public void testInvocation() throws Exception
  {
<<<<<<< HEAD
    CMTaskExecutor executor = new CMTaskExecutor();
    System.out.println("START TestCMTaskHandler.testInvocation()");
    Message message = new Message(MessageType.STATE_TRANSITION,"Some unique id");
=======
    System.out.println("START TestCMTaskHandler.testInvocation() at "+ new Date(System.currentTimeMillis()));
    Message message = new Message(MessageType.STATE_TRANSITION, "Some unique id");
>>>>>>> 8716f2f9
    message.setSrcName("cm-instance-0");
    message.setTgtSessionId("1234");
    message.setFromState("Offline");
    message.setToState("Slave");
    message.setStateUnitKey("Teststateunitkey");
    message.setMsgId("Some unique message id");
    message.setStateUnitGroup("TeststateunitGroup");
    message.setTgtName("localhost");
    message.setStateModelDef("MasterSlave");
    MockStateModel stateModel = new MockStateModel();
    NotificationContext context;
<<<<<<< HEAD
    String clusterName="clusterName";
    context = new NotificationContext(new MockManager(clusterName));
    CMStateTransitionHandler stHandler = new CMStateTransitionHandler(stateModel, message, context);
=======
    CMStateTransitionHandler stHandler = new CMStateTransitionHandler(stateModel);
    MockManager manager = new MockManager("clusterName");
    ClusterDataAccessor accessor = manager.getDataAccessor();
    StateModelConfigGenerator generator = new StateModelConfigGenerator();
    StateModelDefinition stateModelDef = new StateModelDefinition(generator.generateConfigForMasterSlave());
    accessor.setProperty(PropertyType.STATEMODELDEFS, stateModelDef, "MasterSlave");

    context = new NotificationContext(manager);
>>>>>>> 8716f2f9
    CMTask handler;
    handler = new CMTask(message, context, stHandler, executor);
    handler.call();
    AssertJUnit.assertTrue(stateModel.stateModelInvoked);
    System.out.println("END TestCMTaskHandler.testInvocation() at " + new Date(System.currentTimeMillis()));
  }

  @Test()
  public void testInvocationAnnotated() throws Exception
  {
<<<<<<< HEAD
    System.out.println("START TestCMTaskHandler.testInvocationAnnotated()");
    CMTaskExecutor executor = new CMTaskExecutor();
    Message message = new Message(MessageType.STATE_TRANSITION,"Some unique id");
=======
    System.out.println("START TestCMTaskHandler.testInvocationAnnotated() at " + new Date(System.currentTimeMillis()));
    Message message = new Message(MessageType.STATE_TRANSITION, "Some unique id");
>>>>>>> 8716f2f9
    message.setSrcName("cm-instance-0");
    message.setTgtSessionId("1234");
    message.setFromState("Offline");
    message.setToState("Slave");
    message.setStateUnitKey("Teststateunitkey");
    message.setMsgId("Some unique message id");
    message.setStateUnitGroup("TeststateunitGroup");
    message.setTgtName("localhost");
    message.setStateModelDef("MasterSlave");
    MockStateModelAnnotated stateModel = new MockStateModelAnnotated();
    NotificationContext context;

    MockManager manager = new MockManager("clusterName");
    ClusterDataAccessor accessor = manager.getDataAccessor();
    StateModelConfigGenerator generator = new StateModelConfigGenerator();
    StateModelDefinition stateModelDef = new StateModelDefinition(generator.generateConfigForMasterSlave());
    accessor.setProperty(PropertyType.STATEMODELDEFS, stateModelDef, "MasterSlave");

    context = new NotificationContext(manager);
    CMTask handler;
    CMStateTransitionHandler stHandler = new CMStateTransitionHandler(stateModel, message, context);

    handler = new CMTask(message, context, stHandler, executor);
    handler.call();
    AssertJUnit.assertTrue(stateModel.stateModelInvoked);
    System.out.println("END TestCMTaskHandler.testInvocationAnnotated() at "+ new Date(System.currentTimeMillis()));
  }

}<|MERGE_RESOLUTION|>--- conflicted
+++ resolved
@@ -21,14 +21,10 @@
   @Test()
   public void testInvocation() throws Exception
   {
-<<<<<<< HEAD
     CMTaskExecutor executor = new CMTaskExecutor();
     System.out.println("START TestCMTaskHandler.testInvocation()");
     Message message = new Message(MessageType.STATE_TRANSITION,"Some unique id");
-=======
-    System.out.println("START TestCMTaskHandler.testInvocation() at "+ new Date(System.currentTimeMillis()));
-    Message message = new Message(MessageType.STATE_TRANSITION, "Some unique id");
->>>>>>> 8716f2f9
+
     message.setSrcName("cm-instance-0");
     message.setTgtSessionId("1234");
     message.setFromState("Offline");
@@ -40,12 +36,6 @@
     message.setStateModelDef("MasterSlave");
     MockStateModel stateModel = new MockStateModel();
     NotificationContext context;
-<<<<<<< HEAD
-    String clusterName="clusterName";
-    context = new NotificationContext(new MockManager(clusterName));
-    CMStateTransitionHandler stHandler = new CMStateTransitionHandler(stateModel, message, context);
-=======
-    CMStateTransitionHandler stHandler = new CMStateTransitionHandler(stateModel);
     MockManager manager = new MockManager("clusterName");
     ClusterDataAccessor accessor = manager.getDataAccessor();
     StateModelConfigGenerator generator = new StateModelConfigGenerator();
@@ -53,7 +43,7 @@
     accessor.setProperty(PropertyType.STATEMODELDEFS, stateModelDef, "MasterSlave");
 
     context = new NotificationContext(manager);
->>>>>>> 8716f2f9
+    CMStateTransitionHandler stHandler = new CMStateTransitionHandler(stateModel, message, context);
     CMTask handler;
     handler = new CMTask(message, context, stHandler, executor);
     handler.call();
@@ -64,14 +54,9 @@
   @Test()
   public void testInvocationAnnotated() throws Exception
   {
-<<<<<<< HEAD
-    System.out.println("START TestCMTaskHandler.testInvocationAnnotated()");
+    System.out.println("START TestCMTaskHandler.testInvocationAnnotated() at " + new Date(System.currentTimeMillis()));
     CMTaskExecutor executor = new CMTaskExecutor();
-    Message message = new Message(MessageType.STATE_TRANSITION,"Some unique id");
-=======
-    System.out.println("START TestCMTaskHandler.testInvocationAnnotated() at " + new Date(System.currentTimeMillis()));
     Message message = new Message(MessageType.STATE_TRANSITION, "Some unique id");
->>>>>>> 8716f2f9
     message.setSrcName("cm-instance-0");
     message.setTgtSessionId("1234");
     message.setFromState("Offline");
