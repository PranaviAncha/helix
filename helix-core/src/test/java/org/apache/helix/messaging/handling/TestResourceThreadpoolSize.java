package org.apache.helix.messaging.handling;

/*
 * Licensed to the Apache Software Foundation (ASF) under one
 * or more contributor license agreements.  See the NOTICE file
 * distributed with this work for additional information
 * regarding copyright ownership.  The ASF licenses this file
 * to you under the Apache License, Version 2.0 (the
 * "License"); you may not use this file except in compliance
 * with the License.  You may obtain a copy of the License at
 *
 *   http://www.apache.org/licenses/LICENSE-2.0
 *
 * Unless required by applicable law or agreed to in writing,
 * software distributed under the License is distributed on an
 * "AS IS" BASIS, WITHOUT WARRANTIES OR CONDITIONS OF ANY
 * KIND, either express or implied.  See the License for the
 * specific language governing permissions and limitations
 * under the License.
 */

<<<<<<< HEAD
=======
import java.util.HashMap;
import java.util.Map;
>>>>>>> d89fbb93
import java.util.concurrent.ExecutorService;
import java.util.concurrent.Executors;
import java.util.concurrent.ThreadPoolExecutor;

import org.apache.helix.ConfigAccessor;
import org.apache.helix.HelixManager;
<<<<<<< HEAD
import org.apache.helix.integration.ZkStandAloneCMTestBase;
import org.apache.helix.integration.manager.MockParticipantManager;
=======
import org.apache.helix.integration.common.ZkStandAloneCMTestBase;
import org.apache.helix.integration.manager.MockParticipantManager;
import org.apache.helix.integration.task.WorkflowGenerator;
>>>>>>> d89fbb93
import org.apache.helix.messaging.DefaultMessagingService;
import org.apache.helix.mock.participant.DummyProcess;
import org.apache.helix.model.HelixConfigScope;
import org.apache.helix.model.IdealState;
import org.apache.helix.model.Message.MessageType;
import org.apache.helix.model.builder.FullAutoModeISBuilder;
import org.apache.helix.model.builder.HelixConfigScopeBuilder;
<<<<<<< HEAD
import org.apache.helix.tools.ClusterVerifiers.BestPossibleExternalViewVerifier;
import org.apache.helix.tools.ClusterVerifiers.ClusterStateVerifier;
=======
import org.apache.helix.tools.ClusterStateVerifier;
import org.apache.helix.tools.ClusterVerifiers.BestPossibleExternalViewVerifier;
>>>>>>> d89fbb93
import org.testng.Assert;
import org.testng.annotations.Test;

public class TestResourceThreadpoolSize extends ZkStandAloneCMTestBase {
  public static final String TEST_FACTORY = "TestFactory";
  public static final String ONLINE_OFFLINE = "OnlineOffline";
  public static final String OFFLINE_TO_SLAVE = "OFFLINE.SLAVE";
  public static final String SLAVE_TO_MASTER = "SLAVE.MASTER";

  @Test
  public void TestThreadPoolSizeConfig() {
    setResourceThreadPoolSize("NextDB", 12);

    _setupTool.addResourceToCluster(CLUSTER_NAME, "NextDB", 64, STATE_MODEL);
    _setupTool.rebalanceStorageCluster(CLUSTER_NAME, "NextDB", 3);

    boolean result =
        ClusterStateVerifier.verifyByPolling(new ClusterStateVerifier.BestPossAndExtViewZkVerifier(
            ZK_ADDR, CLUSTER_NAME));
    Assert.assertTrue(result);

    long taskcount = 0;
    for (int i = 0; i < NODE_NR; i++) {
      DefaultMessagingService svc =
          (DefaultMessagingService) (_participants[i].getMessagingService());
      HelixTaskExecutor helixExecutor = svc.getExecutor();
      ThreadPoolExecutor executor =
          (ThreadPoolExecutor) (helixExecutor._executorMap.get(MessageType.STATE_TRANSITION + "."
              + "NextDB"));
      Assert.assertEquals(12, executor.getMaximumPoolSize());
      taskcount += executor.getCompletedTaskCount();
      Assert.assertTrue(executor.getCompletedTaskCount() > 0);
    }
    Assert.assertEquals(taskcount, 64 * 4);
  }

  @Test public void TestCustomizedResourceThreadPool() {
    int customizedPoolSize = 7;
    int configuredPoolSize = 9;
    for (MockParticipantManager participant : _participants) {
<<<<<<< HEAD
      participant.getStateMachineEngine().registerStateModelFactory("OnlineOffline",
          new TestOnlineOfflineStateModelFactory(customizedPoolSize, 0), "TestFactory");
    }

    // add db with default thread pool
    _setupTool.addResourceToCluster(CLUSTER_NAME, "TestDB1", 64, STATE_MODEL);
    _setupTool.rebalanceStorageCluster(CLUSTER_NAME, "TestDB1", 3);

    // add db with customized thread pool
    IdealState idealState = new FullAutoModeISBuilder("TestDB2").setStateModel("OnlineOffline")
        .setStateModelFactoryName("TestFactory").setNumPartitions(10).setNumReplica(1).build();
    _setupTool.getClusterManagementTool().addResource(CLUSTER_NAME, "TestDB2", idealState);
    _setupTool.rebalanceStorageCluster(CLUSTER_NAME, "TestDB2", 1);

    // add db with configured pool size
    idealState = new FullAutoModeISBuilder("TestDB3").setStateModel("OnlineOffline")
        .setStateModelFactoryName("TestFactory").setNumPartitions(10).setNumReplica(1).build();
    _setupTool.getClusterManagementTool().addResource(CLUSTER_NAME, "TestDB3", idealState);
    setResourceThreadPoolSize("TestDB3", configuredPoolSize);
    _setupTool.rebalanceStorageCluster(CLUSTER_NAME, "TestDB3", 1);
=======
      participant.getStateMachineEngine().registerStateModelFactory(ONLINE_OFFLINE,
          new TestOnlineOfflineStateModelFactory(customizedPoolSize, 0), TEST_FACTORY);
    }

    // add db with default thread pool
    _setupTool.addResourceToCluster(CLUSTER_NAME, WorkflowGenerator.DEFAULT_TGT_DB + "1", 64,
        STATE_MODEL);
    _setupTool.rebalanceStorageCluster(CLUSTER_NAME, WorkflowGenerator.DEFAULT_TGT_DB + "1", 3);

    // add db with customized thread pool
    IdealState idealState = new FullAutoModeISBuilder(WorkflowGenerator.DEFAULT_TGT_DB + "2")
        .setStateModel(ONLINE_OFFLINE).setStateModelFactoryName(TEST_FACTORY).setNumPartitions(10)
        .setNumReplica(1).build();
    _setupTool.getClusterManagementTool()
        .addResource(CLUSTER_NAME, WorkflowGenerator.DEFAULT_TGT_DB + "2", idealState);
    _setupTool.rebalanceStorageCluster(CLUSTER_NAME, WorkflowGenerator.DEFAULT_TGT_DB + "2", 1);

    // add db with configured pool size
    idealState = new FullAutoModeISBuilder(WorkflowGenerator.DEFAULT_TGT_DB + "3")
        .setStateModel(ONLINE_OFFLINE).setStateModelFactoryName(TEST_FACTORY).setNumPartitions(10)
        .setNumReplica(1).build();
    _setupTool.getClusterManagementTool()
        .addResource(CLUSTER_NAME, WorkflowGenerator.DEFAULT_TGT_DB + "3", idealState);
    setResourceThreadPoolSize(WorkflowGenerator.DEFAULT_TGT_DB + "3", configuredPoolSize);
    _setupTool.rebalanceStorageCluster(CLUSTER_NAME, WorkflowGenerator.DEFAULT_TGT_DB + "3", 1);
>>>>>>> d89fbb93

    boolean result = ClusterStateVerifier.verifyByPolling(
        new ClusterStateVerifier.BestPossAndExtViewZkVerifier(ZK_ADDR, CLUSTER_NAME));
    Assert.assertTrue(result);

    for (int i = 0; i < NODE_NR; i++) {
      DefaultMessagingService svc =
          (DefaultMessagingService) (_participants[i].getMessagingService());
      HelixTaskExecutor helixExecutor = svc.getExecutor();
      ThreadPoolExecutor executor = (ThreadPoolExecutor) (helixExecutor._executorMap
<<<<<<< HEAD
          .get(MessageType.STATE_TRANSITION + "." + "TestDB1"));
      Assert.assertNull(executor);

      executor = (ThreadPoolExecutor) (helixExecutor._executorMap
          .get(MessageType.STATE_TRANSITION + "." + "TestDB2"));
      Assert.assertEquals(customizedPoolSize, executor.getMaximumPoolSize());

      executor = (ThreadPoolExecutor) (helixExecutor._executorMap
          .get(MessageType.STATE_TRANSITION + "." + "TestDB3"));
=======
          .get(MessageType.STATE_TRANSITION + "." + WorkflowGenerator.DEFAULT_TGT_DB + "1"));
      Assert.assertNull(executor);

      executor = (ThreadPoolExecutor) (helixExecutor._executorMap
          .get(MessageType.STATE_TRANSITION + "." + WorkflowGenerator.DEFAULT_TGT_DB + "2"));
      Assert.assertEquals(customizedPoolSize, executor.getMaximumPoolSize());

      executor = (ThreadPoolExecutor) (helixExecutor._executorMap
          .get(MessageType.STATE_TRANSITION + "." + WorkflowGenerator.DEFAULT_TGT_DB + "3"));
>>>>>>> d89fbb93
      Assert.assertEquals(configuredPoolSize, executor.getMaximumPoolSize());
    }
  }

  @Test
<<<<<<< HEAD
=======
  public void TestPerStateTransitionTypeThreadPool() throws InterruptedException {
    String MASTER_SLAVE = "MasterSlave";

    int customizedPoolSize = 22;
    for (MockParticipantManager participant : _participants) {
      participant.getStateMachineEngine().registerStateModelFactory(MASTER_SLAVE,
          new TestMasterSlaveStateModelFactory(customizedPoolSize), TEST_FACTORY);
    }

    // add db with customized thread pool
    IdealState idealState = new FullAutoModeISBuilder(WorkflowGenerator.DEFAULT_TGT_DB + "4")
        .setStateModel(MASTER_SLAVE).setStateModelFactoryName(TEST_FACTORY).setNumPartitions(10)
        .setNumReplica(1).build();
    _setupTool.getClusterManagementTool()
        .addResource(CLUSTER_NAME, WorkflowGenerator.DEFAULT_TGT_DB + "4", idealState);
    _setupTool.rebalanceStorageCluster(CLUSTER_NAME, WorkflowGenerator.DEFAULT_TGT_DB + "4", 1);

    Thread.sleep(2000);

    // Verify OFFLINE -> SLAVE and SLAVE -> MASTER have different threadpool size.
    for (int i = 0; i < NODE_NR; i++) {
      DefaultMessagingService svc =
          (DefaultMessagingService) (_participants[i].getMessagingService());
      HelixTaskExecutor helixExecutor = svc.getExecutor();
      ThreadPoolExecutor executorOfflineToSlave = (ThreadPoolExecutor) (helixExecutor._executorMap
          .get(MessageType.STATE_TRANSITION + "." + WorkflowGenerator.DEFAULT_TGT_DB + "4" + "."
              + OFFLINE_TO_SLAVE));
      Assert.assertEquals(customizedPoolSize, executorOfflineToSlave.getMaximumPoolSize());

      ThreadPoolExecutor executorSlaveToMaster = (ThreadPoolExecutor) (helixExecutor._executorMap
          .get(MessageType.STATE_TRANSITION + "." + WorkflowGenerator.DEFAULT_TGT_DB + "4" + "."
              + SLAVE_TO_MASTER));
      Assert.assertEquals(customizedPoolSize + 5, executorSlaveToMaster.getMaximumPoolSize());
    }
  }

  @Test
>>>>>>> d89fbb93
  public void testBatchMessageThreadPoolSize() throws InterruptedException {
    int customizedPoolSize = 5;
    _participants[0].getStateMachineEngine().registerStateModelFactory("OnlineOffline",
        new TestOnlineOfflineStateModelFactory(customizedPoolSize, 2000), "TestFactory");
    for (int i = 1; i < _participants.length; i++) {
      _participants[i].syncStop();
    }
    Thread.sleep(2000L);

    // Add 10 dbs with batch message enabled. Each db has 10 partitions.
    // So it will have 10 batch messages and each batch message has 10 sub messages.
    int numberOfDbs = 10;
    for (int i = 0; i < numberOfDbs; i++) {
      String dbName = "TestDBABatch" + i;
      IdealState idealState = new FullAutoModeISBuilder(dbName).setStateModel("OnlineOffline")
          .setStateModelFactoryName("TestFactory").setNumPartitions(10).setNumReplica(1).build();
      idealState.setBatchMessageMode(true);
      _setupTool.getClusterManagementTool().addResource(CLUSTER_NAME, dbName, idealState);
      _setupTool.rebalanceStorageCluster(CLUSTER_NAME, dbName, 1);
    }
    Thread.sleep(2000L);

    DefaultMessagingService svc =
        (DefaultMessagingService) (_participants[0].getMessagingService());
    HelixTaskExecutor helixExecutor = svc.getExecutor();
    ThreadPoolExecutor executor = (ThreadPoolExecutor) (helixExecutor._batchMessageExecutorService);
    Assert.assertNotNull(executor);
    Assert.assertTrue(executor.getPoolSize() >= numberOfDbs);

    BestPossibleExternalViewVerifier verifier =
        new BestPossibleExternalViewVerifier.Builder(CLUSTER_NAME).setZkAddr(ZK_ADDR).build();
    Assert.assertTrue(verifier.verify());
  }

  private void setResourceThreadPoolSize(String resourceName, int threadPoolSize) {
    HelixManager manager = _participants[0];
    ConfigAccessor accessor = manager.getConfigAccessor();
    HelixConfigScope scope =
        new HelixConfigScopeBuilder(HelixConfigScope.ConfigScopeProperty.RESOURCE)
            .forCluster(manager.getClusterName()).forResource(resourceName).build();
    accessor.set(scope, HelixTaskExecutor.MAX_THREADS, "" + threadPoolSize);
  }

  public static class TestOnlineOfflineStateModelFactory
      extends DummyProcess.DummyOnlineOfflineStateModelFactory {
    int _threadPoolSize;
    ExecutorService _threadPoolExecutor;

    public TestOnlineOfflineStateModelFactory(int threadPoolSize, int delay) {
<<<<<<< HEAD
      super(delay);
=======
      super(0);
>>>>>>> d89fbb93
      if (threadPoolSize > 0) {
        _threadPoolExecutor = Executors.newFixedThreadPool(threadPoolSize);
      }
    }

    @Override public ExecutorService getExecutorService(String resourceName) {
      return _threadPoolExecutor;
    }
  }
<<<<<<< HEAD
=======

  public static class TestMasterSlaveStateModelFactory
      extends DummyProcess.DummyStateModelFactory {
    int _startThreadPoolSize;
    Map<String, ExecutorService> _threadPoolExecutorMap;

    public TestMasterSlaveStateModelFactory(int startThreadPoolSize) {
      super(0);
      _startThreadPoolSize = startThreadPoolSize;
      _threadPoolExecutorMap = new HashMap<String, ExecutorService>();
      if (_startThreadPoolSize > 0) {
        _threadPoolExecutorMap
            .put(OFFLINE_TO_SLAVE, Executors.newFixedThreadPool(_startThreadPoolSize));
        _threadPoolExecutorMap
            .put(SLAVE_TO_MASTER, Executors.newFixedThreadPool(_startThreadPoolSize + 5));
      }
    }

    @Override
    public ExecutorService getExecutorService(String resourceName, String fromState,
        String toState) {
      return _threadPoolExecutorMap.get(fromState + "." + toState);
    }
  }
>>>>>>> d89fbb93
}<|MERGE_RESOLUTION|>--- conflicted
+++ resolved
@@ -19,25 +19,17 @@
  * under the License.
  */
 
-<<<<<<< HEAD
-=======
 import java.util.HashMap;
 import java.util.Map;
->>>>>>> d89fbb93
 import java.util.concurrent.ExecutorService;
 import java.util.concurrent.Executors;
 import java.util.concurrent.ThreadPoolExecutor;
 
 import org.apache.helix.ConfigAccessor;
 import org.apache.helix.HelixManager;
-<<<<<<< HEAD
-import org.apache.helix.integration.ZkStandAloneCMTestBase;
-import org.apache.helix.integration.manager.MockParticipantManager;
-=======
 import org.apache.helix.integration.common.ZkStandAloneCMTestBase;
 import org.apache.helix.integration.manager.MockParticipantManager;
 import org.apache.helix.integration.task.WorkflowGenerator;
->>>>>>> d89fbb93
 import org.apache.helix.messaging.DefaultMessagingService;
 import org.apache.helix.mock.participant.DummyProcess;
 import org.apache.helix.model.HelixConfigScope;
@@ -45,13 +37,8 @@
 import org.apache.helix.model.Message.MessageType;
 import org.apache.helix.model.builder.FullAutoModeISBuilder;
 import org.apache.helix.model.builder.HelixConfigScopeBuilder;
-<<<<<<< HEAD
-import org.apache.helix.tools.ClusterVerifiers.BestPossibleExternalViewVerifier;
-import org.apache.helix.tools.ClusterVerifiers.ClusterStateVerifier;
-=======
 import org.apache.helix.tools.ClusterStateVerifier;
 import org.apache.helix.tools.ClusterVerifiers.BestPossibleExternalViewVerifier;
->>>>>>> d89fbb93
 import org.testng.Assert;
 import org.testng.annotations.Test;
 
@@ -92,28 +79,6 @@
     int customizedPoolSize = 7;
     int configuredPoolSize = 9;
     for (MockParticipantManager participant : _participants) {
-<<<<<<< HEAD
-      participant.getStateMachineEngine().registerStateModelFactory("OnlineOffline",
-          new TestOnlineOfflineStateModelFactory(customizedPoolSize, 0), "TestFactory");
-    }
-
-    // add db with default thread pool
-    _setupTool.addResourceToCluster(CLUSTER_NAME, "TestDB1", 64, STATE_MODEL);
-    _setupTool.rebalanceStorageCluster(CLUSTER_NAME, "TestDB1", 3);
-
-    // add db with customized thread pool
-    IdealState idealState = new FullAutoModeISBuilder("TestDB2").setStateModel("OnlineOffline")
-        .setStateModelFactoryName("TestFactory").setNumPartitions(10).setNumReplica(1).build();
-    _setupTool.getClusterManagementTool().addResource(CLUSTER_NAME, "TestDB2", idealState);
-    _setupTool.rebalanceStorageCluster(CLUSTER_NAME, "TestDB2", 1);
-
-    // add db with configured pool size
-    idealState = new FullAutoModeISBuilder("TestDB3").setStateModel("OnlineOffline")
-        .setStateModelFactoryName("TestFactory").setNumPartitions(10).setNumReplica(1).build();
-    _setupTool.getClusterManagementTool().addResource(CLUSTER_NAME, "TestDB3", idealState);
-    setResourceThreadPoolSize("TestDB3", configuredPoolSize);
-    _setupTool.rebalanceStorageCluster(CLUSTER_NAME, "TestDB3", 1);
-=======
       participant.getStateMachineEngine().registerStateModelFactory(ONLINE_OFFLINE,
           new TestOnlineOfflineStateModelFactory(customizedPoolSize, 0), TEST_FACTORY);
     }
@@ -139,7 +104,6 @@
         .addResource(CLUSTER_NAME, WorkflowGenerator.DEFAULT_TGT_DB + "3", idealState);
     setResourceThreadPoolSize(WorkflowGenerator.DEFAULT_TGT_DB + "3", configuredPoolSize);
     _setupTool.rebalanceStorageCluster(CLUSTER_NAME, WorkflowGenerator.DEFAULT_TGT_DB + "3", 1);
->>>>>>> d89fbb93
 
     boolean result = ClusterStateVerifier.verifyByPolling(
         new ClusterStateVerifier.BestPossAndExtViewZkVerifier(ZK_ADDR, CLUSTER_NAME));
@@ -150,17 +114,6 @@
           (DefaultMessagingService) (_participants[i].getMessagingService());
       HelixTaskExecutor helixExecutor = svc.getExecutor();
       ThreadPoolExecutor executor = (ThreadPoolExecutor) (helixExecutor._executorMap
-<<<<<<< HEAD
-          .get(MessageType.STATE_TRANSITION + "." + "TestDB1"));
-      Assert.assertNull(executor);
-
-      executor = (ThreadPoolExecutor) (helixExecutor._executorMap
-          .get(MessageType.STATE_TRANSITION + "." + "TestDB2"));
-      Assert.assertEquals(customizedPoolSize, executor.getMaximumPoolSize());
-
-      executor = (ThreadPoolExecutor) (helixExecutor._executorMap
-          .get(MessageType.STATE_TRANSITION + "." + "TestDB3"));
-=======
           .get(MessageType.STATE_TRANSITION + "." + WorkflowGenerator.DEFAULT_TGT_DB + "1"));
       Assert.assertNull(executor);
 
@@ -170,14 +123,11 @@
 
       executor = (ThreadPoolExecutor) (helixExecutor._executorMap
           .get(MessageType.STATE_TRANSITION + "." + WorkflowGenerator.DEFAULT_TGT_DB + "3"));
->>>>>>> d89fbb93
       Assert.assertEquals(configuredPoolSize, executor.getMaximumPoolSize());
     }
   }
 
   @Test
-<<<<<<< HEAD
-=======
   public void TestPerStateTransitionTypeThreadPool() throws InterruptedException {
     String MASTER_SLAVE = "MasterSlave";
 
@@ -215,7 +165,6 @@
   }
 
   @Test
->>>>>>> d89fbb93
   public void testBatchMessageThreadPoolSize() throws InterruptedException {
     int customizedPoolSize = 5;
     _participants[0].getStateMachineEngine().registerStateModelFactory("OnlineOffline",
@@ -265,11 +214,7 @@
     ExecutorService _threadPoolExecutor;
 
     public TestOnlineOfflineStateModelFactory(int threadPoolSize, int delay) {
-<<<<<<< HEAD
-      super(delay);
-=======
       super(0);
->>>>>>> d89fbb93
       if (threadPoolSize > 0) {
         _threadPoolExecutor = Executors.newFixedThreadPool(threadPoolSize);
       }
@@ -279,8 +224,6 @@
       return _threadPoolExecutor;
     }
   }
-<<<<<<< HEAD
-=======
 
   public static class TestMasterSlaveStateModelFactory
       extends DummyProcess.DummyStateModelFactory {
@@ -305,5 +248,4 @@
       return _threadPoolExecutorMap.get(fromState + "." + toState);
     }
   }
->>>>>>> d89fbb93
 }