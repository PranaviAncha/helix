--- conflicted
+++ resolved
@@ -105,7 +105,6 @@
               + " type: " + _message.getMsgType();
       logger.error(errorMessage, e);
       _statusUpdateUtil.logError(_message, HelixTask.class, e, errorMessage, accessor);
-      _executor.getParticipantMonitor().reportProcessedMessage(_message, ParticipantMessageMonitor.ProcessedMessageState.FAILED);
     }
 
     // cancel timeout task
@@ -140,28 +139,16 @@
               return taskResult;
             }
           }
-<<<<<<< HEAD
-        } else if (taskResult.isCancelled()) {
-          // Cancellation success, report message complete
-=======
           _executor.getParticipantMonitor().reportProcessedMessage(
               _message, ParticipantMessageMonitor.ProcessedMessageState.DISCARDED);
         } else if (taskResult.isCancelled()) {
->>>>>>> d89fbb93
           type = null;
           _statusUpdateUtil
               .logInfo(_message, _handler.getClass(), "Cancellation completed successfully",
                   accessor);
-<<<<<<< HEAD
-          _executor.getParticipantMonitor().reportProcessedMessage(_message,
-              ParticipantMessageMonitor.ProcessedMessageState.COMPLETED);
-        } else // logging for errors
-        {
-=======
           _executor.getParticipantMonitor().reportProcessedMessage(
               _message, ParticipantMessageMonitor.ProcessedMessageState.DISCARDED);
         } else {// logging for errors
->>>>>>> d89fbb93
           code = ErrorCode.ERROR;
           String errorMsg =
               "Message execution failed. msgId: " + getTaskId() + ", errorMsg: "
@@ -171,7 +158,6 @@
           _executor.getParticipantMonitor().reportProcessedMessage(
               _message, ParticipantMessageMonitor.ProcessedMessageState.FAILED);
         }
-        _executor.getParticipantMonitor().reportProcessedMessage(_message, ParticipantMessageMonitor.ProcessedMessageState.FAILED);
       }
 
       if (_message.getAttribute(Attributes.PARENT_MSG_ID) == null) {
@@ -190,7 +176,6 @@
           "Exception after executing a message, msgId: " + _message.getMsgId() + e;
       logger.error(errorMessage, e);
       _statusUpdateUtil.logError(_message, HelixTask.class, errorMessage, accessor);
-      _executor.getParticipantMonitor().reportProcessedMessage(_message, ParticipantMessageMonitor.ProcessedMessageState.FAILED);
     } finally {
       long end = System.currentTimeMillis();
       logger.info("msg: " + _message.getMsgId() + " handling task completed, results:"
