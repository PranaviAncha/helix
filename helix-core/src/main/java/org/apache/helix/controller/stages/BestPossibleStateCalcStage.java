--- conflicted
+++ resolved
@@ -24,11 +24,7 @@
 import java.util.PriorityQueue;
 import java.util.concurrent.Callable;
 
-<<<<<<< HEAD
-import java.util.PriorityQueue;
-=======
 import org.apache.helix.HelixException;
->>>>>>> d89fbb93
 import org.apache.helix.HelixManager;
 import org.apache.helix.controller.GenericHelixController;
 import org.apache.helix.controller.pipeline.AbstractBaseStage;
@@ -67,14 +63,9 @@
 
     CurrentStateOutput currentStateOutput =
         event.getAttribute(AttributeName.CURRENT_STATE.name());
-<<<<<<< HEAD
-    Map<String, Resource> resourceMap = event.getAttribute(AttributeName.RESOURCES.name());
-    ClusterDataCache cache = event.getAttribute("ClusterDataCache");
-=======
     final Map<String, Resource> resourceMap =
         event.getAttribute(AttributeName.RESOURCES_TO_REBALANCE.name());
     ClusterDataCache cache = event.getAttribute(AttributeName.ClusterDataCache.name());
->>>>>>> d89fbb93
 
     if (currentStateOutput == null || resourceMap == null || cache == null) {
       throw new StageException("Missing attributes in event:" + event
@@ -84,15 +75,11 @@
     // Reset current INIT/RUNNING tasks on participants for throttling
     cache.resetActiveTaskCount(currentStateOutput);
 
-<<<<<<< HEAD
-    BestPossibleStateOutput bestPossibleStateOutput =
-=======
     // Check whether the offline/disabled instance count in the cluster reaches the set limit,
     // if yes, pause the rebalancer.
     validateOfflineInstancesLimit(cache, (HelixManager) event.getAttribute(AttributeName.helixmanager.name()));
 
     final BestPossibleStateOutput bestPossibleStateOutput =
->>>>>>> d89fbb93
         compute(event, resourceMap, currentStateOutput);
     event.addAttribute(AttributeName.BEST_POSSIBLE_STATE.name(), bestPossibleStateOutput);
 
@@ -125,21 +112,12 @@
 
   private BestPossibleStateOutput compute(ClusterEvent event, Map<String, Resource> resourceMap,
       CurrentStateOutput currentStateOutput) {
-<<<<<<< HEAD
-    ClusterDataCache cache = event.getAttribute("ClusterDataCache");
-
-=======
     ClusterDataCache cache = event.getAttribute(AttributeName.ClusterDataCache.name());
->>>>>>> d89fbb93
     BestPossibleStateOutput output = new BestPossibleStateOutput();
 
     PriorityQueue<ResourcePriority> resourcePriorityQueue = new PriorityQueue<ResourcePriority>();
     TaskDriver taskDriver = null;
-<<<<<<< HEAD
-    HelixManager helixManager = event.getAttribute("helixmanager");
-=======
     HelixManager helixManager = event.getAttribute(AttributeName.helixmanager.name());
->>>>>>> d89fbb93
     if (helixManager != null) {
       taskDriver = new TaskDriver(helixManager);
     }
@@ -156,8 +134,6 @@
     return output;
   }
 
-<<<<<<< HEAD
-=======
   // Check whether the offline/disabled instance count in the cluster reaches the set limit,
   // if yes, pause the rebalancer, and throw exception to terminate rebalance cycle.
   private void validateOfflineInstancesLimit(ClusterDataCache cache, HelixManager manager) {
@@ -178,7 +154,6 @@
     }
   }
 
->>>>>>> d89fbb93
   private void computeResourceBestPossibleState(ClusterEvent event, ClusterDataCache cache,
       CurrentStateOutput currentStateOutput, Resource resource, BestPossibleStateOutput output) {
     // for each ideal state
@@ -192,8 +167,6 @@
     // Ideal state may be gone. In that case we need to get the state model name
     // from the current state
     IdealState idealState = cache.getIdealState(resourceName);
-<<<<<<< HEAD
-
     if (idealState == null) {
       // if ideal state is deleted, use an empty one
       logger.info("resource:" + resourceName + " does not exist anymore");
@@ -201,64 +174,32 @@
       idealState.setStateModelDefRef(resource.getStateModelDefRef());
     }
 
-=======
-    if (idealState == null) {
-      // if ideal state is deleted, use an empty one
-      logger.info("resource:" + resourceName + " does not exist anymore");
-      idealState = new IdealState(resourceName);
-      idealState.setStateModelDefRef(resource.getStateModelDefRef());
-    }
-
->>>>>>> d89fbb93
     Rebalancer rebalancer = getRebalancer(idealState, resourceName);
     MappingCalculator mappingCalculator = getMappingCalculator(rebalancer, resourceName);
 
     if (rebalancer == null || mappingCalculator == null) {
-<<<<<<< HEAD
-      logger.error("Error computing assignment for resource " + resourceName
-          + ". no rebalancer found. rebalancer: " + rebalancer + " mappingCaculator: "
-          + mappingCalculator);
-=======
       logger.error(
           "Error computing assignment for resource " + resourceName + ". no rebalancer found. rebalancer: " + rebalancer
               + " mappingCaculator: " + mappingCalculator);
->>>>>>> d89fbb93
     }
 
     if (rebalancer != null && mappingCalculator != null) {
       if (rebalancer instanceof TaskRebalancer) {
         TaskRebalancer taskRebalancer = TaskRebalancer.class.cast(rebalancer);
-<<<<<<< HEAD
-        taskRebalancer.setClusterStatusMonitor(
-            (ClusterStatusMonitor) event.getAttribute("clusterStatusMonitor"));
-=======
         taskRebalancer.setClusterStatusMonitor((ClusterStatusMonitor) event.getAttribute(AttributeName.clusterStatusMonitor.name()));
->>>>>>> d89fbb93
-      }
-      try {
-        HelixManager manager = event.getAttribute("helixmanager");
-        rebalancer.init(manager);
-        idealState =
-            rebalancer.computeNewIdealState(resourceName, idealState, currentStateOutput, cache);
-
-<<<<<<< HEAD
-=======
+      }
+
       ResourceAssignment partitionStateAssignment = null;
       try {
         HelixManager manager = event.getAttribute(AttributeName.helixmanager.name());
         rebalancer.init(manager);
         idealState = rebalancer.computeNewIdealState(resourceName, idealState, currentStateOutput, cache);
 
->>>>>>> d89fbb93
         output.setPreferenceLists(resourceName, idealState.getPreferenceLists());
 
         // Use the internal MappingCalculator interface to compute the final assignment
         // The next release will support rebalancers that compute the mapping from start to finish
-<<<<<<< HEAD
-        ResourceAssignment partitionStateAssignment = mappingCalculator
-=======
         partitionStateAssignment = mappingCalculator
->>>>>>> d89fbb93
             .computeBestPossiblePartitionState(cache, idealState, resource, currentStateOutput);
         for (Partition partition : resource.getPartitions()) {
           Map<String, String> newStateMap = partitionStateAssignment.getReplicaMap(partition);
@@ -266,12 +207,6 @@
         }
       } catch (Exception e) {
         logger.error("Error computing assignment for resource " + resourceName + ". Skipping.", e);
-<<<<<<< HEAD
-      }
-    }
-  }
-
-=======
         // TODO : remove this part after debugging NPE
         StringBuilder sb = new StringBuilder();
 
@@ -289,17 +224,12 @@
     }
   }
   
->>>>>>> d89fbb93
   private Rebalancer getRebalancer(IdealState idealState, String resourceName) {
 
     Rebalancer customizedRebalancer = null;
     String rebalancerClassName = idealState.getRebalancerClassName();
     if (rebalancerClassName != null) {
-<<<<<<< HEAD
-      logger.info("resource " + resourceName + " use idealStateRebalancer " + rebalancerClassName);
-=======
       logger.debug("resource " + resourceName + " use idealStateRebalancer " + rebalancerClassName);
->>>>>>> d89fbb93
       try {
         customizedRebalancer = Rebalancer.class
             .cast(HelixUtil.loadClass(getClass(), rebalancerClassName).newInstance());
