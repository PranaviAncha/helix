package org.apache.helix.controller.stages;

/*
 * Licensed to the Apache Software Foundation (ASF) under one
 * or more contributor license agreements.  See the NOTICE file
 * distributed with this work for additional information
 * regarding copyright ownership.  The ASF licenses this file
 * to you under the Apache License, Version 2.0 (the
 * "License"); you may not use this file except in compliance
 * with the License.  You may obtain a copy of the License at
 *
 *   http://www.apache.org/licenses/LICENSE-2.0
 *
 * Unless required by applicable law or agreed to in writing,
 * software distributed under the License is distributed on an
 * "AS IS" BASIS, WITHOUT WARRANTIES OR CONDITIONS OF ANY
 * KIND, either express or implied.  See the License for the
 * specific language governing permissions and limitations
 * under the License.
 */

import java.util.ArrayList;
import java.util.HashMap;
import java.util.Iterator;
import java.util.List;
import java.util.Map;

import org.apache.helix.HelixDataAccessor;
import org.apache.helix.HelixManager;
import org.apache.helix.HelixManagerProperties;
import org.apache.helix.PropertyKey;
import org.apache.helix.PropertyKey.Builder;
import org.apache.helix.controller.GenericHelixController;
import org.apache.helix.controller.pipeline.AbstractBaseStage;
import org.apache.helix.controller.pipeline.StageException;
import org.apache.helix.model.LiveInstance;
import org.apache.helix.model.Message;
import org.apache.helix.model.Partition;
import org.apache.helix.model.Resource;
import org.apache.helix.monitoring.mbeans.ClusterStatusMonitor;
import org.apache.log4j.Logger;

public class TaskAssignmentStage extends AbstractBaseStage {
  private static Logger logger = Logger.getLogger(TaskAssignmentStage.class);

  @Override
  public void process(ClusterEvent event) throws Exception {
    long startTime = System.currentTimeMillis();
    logger.info("START TaskAssignmentStage.process()");

<<<<<<< HEAD
    HelixManager manager = event.getAttribute("helixmanager");
    Map<String, Resource> resourceMap = event.getAttribute(AttributeName.RESOURCES.name());
    MessageThrottleStageOutput messageOutput =
        event.getAttribute(AttributeName.MESSAGES_THROTTLE.name());
    ClusterDataCache cache = event.getAttribute("ClusterDataCache");
=======
    HelixManager manager = event.getAttribute(AttributeName.helixmanager.name());
    Map<String, Resource> resourceMap =
        event.getAttribute(AttributeName.RESOURCES_TO_REBALANCE.name());
    MessageThrottleStageOutput messageOutput =
        event.getAttribute(AttributeName.MESSAGES_THROTTLE.name());
    ClusterDataCache cache = event.getAttribute(AttributeName.ClusterDataCache.name());
>>>>>>> d89fbb93
    Map<String, LiveInstance> liveInstanceMap = cache.getLiveInstances();

    if (manager == null || resourceMap == null || messageOutput == null || cache == null
        || liveInstanceMap == null) {
      throw new StageException("Missing attributes in event:" + event
          + ". Requires HelixManager|RESOURCES|MESSAGES_THROTTLE|DataCache|liveInstanceMap");
    }

    HelixDataAccessor dataAccessor = manager.getHelixDataAccessor();
    List<Message> messagesToSend = new ArrayList<Message>();
    for (String resourceName : resourceMap.keySet()) {
      Resource resource = resourceMap.get(resourceName);
      for (Partition partition : resource.getPartitions()) {
        List<Message> messages = messageOutput.getMessages(resourceName, partition);
        messagesToSend.addAll(messages);
      }
    }

    List<Message> outputMessages =
        batchMessage(dataAccessor.keyBuilder(), messagesToSend, resourceMap, liveInstanceMap,
            manager.getProperties());
    sendMessages(dataAccessor, outputMessages);
<<<<<<< HEAD
    ClusterStatusMonitor clusterStatusMonitor =
        (ClusterStatusMonitor) event.getAttribute("clusterStatusMonitor");
    clusterStatusMonitor.increaseMessagePerInstance(outputMessages);

=======
    // TODO: Need also count messages from task rebalancer
    if (!cache.isTaskCache()) {
      ClusterStatusMonitor clusterStatusMonitor =
          event.getAttribute(AttributeName.clusterStatusMonitor.name());
      clusterStatusMonitor.increaseMessageReceived(outputMessages);
    }
>>>>>>> d89fbb93
    long cacheStart = System.currentTimeMillis();
    cache.cacheMessages(outputMessages);
    long cacheEnd = System.currentTimeMillis();
    logger.debug("Caching messages took " + (cacheEnd - cacheStart) + " ms");

    long endTime = System.currentTimeMillis();
    logger.info("END " + GenericHelixController.getPipelineType(cache.isTaskCache())
        + " TaskAssignmentStage.process() for cluster " + cache.getClusterName() + ". took: " + (
        endTime - startTime) + " ms");
  }

  List<Message> batchMessage(Builder keyBuilder, List<Message> messages,
      Map<String, Resource> resourceMap, Map<String, LiveInstance> liveInstanceMap,
      HelixManagerProperties properties) {
    // group messages by its CurrentState path + "/" + fromState + "/" + toState
    Map<String, Message> batchMessages = new HashMap<String, Message>();
    List<Message> outputMessages = new ArrayList<Message>();

    Iterator<Message> iter = messages.iterator();
    while (iter.hasNext()) {
      Message message = iter.next();
      String resourceName = message.getResourceName();
      Resource resource = resourceMap.get(resourceName);

      String instanceName = message.getTgtName();
      LiveInstance liveInstance = liveInstanceMap.get(instanceName);
      String participantVersion = null;
      if (liveInstance != null) {
        participantVersion = liveInstance.getHelixVersion();
      }

      if (resource == null || !resource.getBatchMessageMode() || participantVersion == null
          || !properties.isFeatureSupported("batch_message", participantVersion)) {
        outputMessages.add(message);
        continue;
      }

      String key =
          keyBuilder.currentState(message.getTgtName(), message.getTgtSessionId(),
              message.getResourceName()).getPath()
              + "/" + message.getFromState() + "/" + message.getToState();

      if (!batchMessages.containsKey(key)) {
        Message batchMessage = new Message(message.getRecord());
        batchMessage.setBatchMessageMode(true);
        outputMessages.add(batchMessage);
        batchMessages.put(key, batchMessage);
      }
      batchMessages.get(key).addPartitionName(message.getPartitionName());
    }

    return outputMessages;
  }

  protected void sendMessages(HelixDataAccessor dataAccessor, List<Message> messages) {
    if (messages == null || messages.isEmpty()) {
      return;
    }

    Builder keyBuilder = dataAccessor.keyBuilder();

    List<PropertyKey> keys = new ArrayList<PropertyKey>();
    for (Message message : messages) {
      logger.info(
          "Sending Message " + message.getMsgId() + " to " + message.getTgtName() + " transit "
              + message.getResourceName() + "." + message.getPartitionName() + "|" + message
              .getPartitionNames() + " from:" + message.getFromState() + " to:" + message
              .getToState() + ", Message type ");

      keys.add(keyBuilder.message(message.getTgtName(), message.getId()));
    }

    dataAccessor.createChildren(keys, new ArrayList<>(messages));
  }
}<|MERGE_RESOLUTION|>--- conflicted
+++ resolved
@@ -48,20 +48,12 @@
     long startTime = System.currentTimeMillis();
     logger.info("START TaskAssignmentStage.process()");
 
-<<<<<<< HEAD
-    HelixManager manager = event.getAttribute("helixmanager");
-    Map<String, Resource> resourceMap = event.getAttribute(AttributeName.RESOURCES.name());
-    MessageThrottleStageOutput messageOutput =
-        event.getAttribute(AttributeName.MESSAGES_THROTTLE.name());
-    ClusterDataCache cache = event.getAttribute("ClusterDataCache");
-=======
     HelixManager manager = event.getAttribute(AttributeName.helixmanager.name());
     Map<String, Resource> resourceMap =
         event.getAttribute(AttributeName.RESOURCES_TO_REBALANCE.name());
     MessageThrottleStageOutput messageOutput =
         event.getAttribute(AttributeName.MESSAGES_THROTTLE.name());
     ClusterDataCache cache = event.getAttribute(AttributeName.ClusterDataCache.name());
->>>>>>> d89fbb93
     Map<String, LiveInstance> liveInstanceMap = cache.getLiveInstances();
 
     if (manager == null || resourceMap == null || messageOutput == null || cache == null
@@ -84,19 +76,12 @@
         batchMessage(dataAccessor.keyBuilder(), messagesToSend, resourceMap, liveInstanceMap,
             manager.getProperties());
     sendMessages(dataAccessor, outputMessages);
-<<<<<<< HEAD
-    ClusterStatusMonitor clusterStatusMonitor =
-        (ClusterStatusMonitor) event.getAttribute("clusterStatusMonitor");
-    clusterStatusMonitor.increaseMessagePerInstance(outputMessages);
-
-=======
     // TODO: Need also count messages from task rebalancer
     if (!cache.isTaskCache()) {
       ClusterStatusMonitor clusterStatusMonitor =
           event.getAttribute(AttributeName.clusterStatusMonitor.name());
       clusterStatusMonitor.increaseMessageReceived(outputMessages);
     }
->>>>>>> d89fbb93
     long cacheStart = System.currentTimeMillis();
     cache.cacheMessages(outputMessages);
     long cacheEnd = System.currentTimeMillis();
