--- conflicted
+++ resolved
@@ -20,10 +20,6 @@
  */
 
 import java.util.ArrayList;
-<<<<<<< HEAD
-import java.util.Collection;
-=======
->>>>>>> d89fbb93
 import java.util.Collections;
 import java.util.HashMap;
 import java.util.HashSet;
@@ -34,18 +30,13 @@
 import java.util.concurrent.ConcurrentHashMap;
 import java.util.concurrent.ExecutorService;
 
-<<<<<<< HEAD
-=======
 import org.apache.helix.AccessOption;
->>>>>>> d89fbb93
 import org.apache.helix.HelixDataAccessor;
+import org.apache.helix.HelixProperty;
 import org.apache.helix.PropertyKey;
 import org.apache.helix.PropertyKey.Builder;
-<<<<<<< HEAD
-=======
 import org.apache.helix.PropertyType;
 import org.apache.helix.ZNRecord;
->>>>>>> d89fbb93
 import org.apache.helix.model.ClusterConfig;
 import org.apache.helix.model.ClusterConstraints;
 import org.apache.helix.model.ClusterConstraints.ConstraintType;
@@ -56,12 +47,6 @@
 import org.apache.helix.model.LiveInstance;
 import org.apache.helix.model.Message;
 import org.apache.helix.model.ParticipantHistory;
-<<<<<<< HEAD
-import org.apache.helix.model.ResourceConfig;
-import org.apache.helix.model.StateModelDefinition;
-import org.apache.helix.task.TaskConstants;
-import org.apache.helix.task.TaskPartitionState;
-=======
 import org.apache.helix.model.ResourceAssignment;
 import org.apache.helix.model.ResourceConfig;
 import org.apache.helix.model.StateModelDefinition;
@@ -71,7 +56,6 @@
 import org.apache.helix.task.TaskPartitionState;
 import org.apache.helix.task.WorkflowConfig;
 import org.apache.helix.task.WorkflowContext;
->>>>>>> d89fbb93
 import org.apache.log4j.Logger;
 
 import com.google.common.base.Joiner;
@@ -110,43 +94,15 @@
   private Map<String, ZNRecord> _contextMap = new HashMap<>();
   private Map<String, ExternalView> _targetExternalViewMap = Maps.newHashMap();
 
-<<<<<<< HEAD
-  private static final String IDEAL_STATE_RULE_PREFIX = "IdealStateRule!";
-  ClusterConfig _clusterConfig;
-  Map<String, LiveInstance> _liveInstanceMap;
-  Map<String, LiveInstance> _liveInstanceCacheMap;
-  Map<String, IdealState> _idealStateMap;
-  Map<String, IdealState> _idealStateCacheMap;
-  Map<String, StateModelDefinition> _stateModelDefMap;
-  Map<String, InstanceConfig> _instanceConfigMap;
-  Map<String, InstanceConfig> _instanceConfigCacheMap;
-  Map<String, Long> _instanceOfflineTimeMap;
-  Map<String, ResourceConfig> _resourceConfigMap;
-  Map<String, ResourceConfig> _resourceConfigCacheMap;
-  Map<String, ClusterConstraints> _constraintMap;
-  Map<String, Map<String, Map<String, CurrentState>>> _currentStateMap;
-  Map<String, Map<String, Message>> _messageMap;
-  Map<String, Map<String, String>> _idealStateRuleMap;
-=======
   // maintain a cache of participant messages across pipeline runs
   private Map<String, Map<String, Message>> _messageCache = Maps.newHashMap();
   private Map<PropertyKey, CurrentState> _currentStateCache = Maps.newHashMap();
 
   // maintain a cache of bestPossible assignment across pipeline runs
   private Map<String, ResourceAssignment>  _resourceAssignmentCache = Maps.newHashMap();
->>>>>>> d89fbb93
 
   private Map<ChangeType, Boolean> _propertyDataChangedMap;
 
-<<<<<<< HEAD
-  Map<String, Integer> _participantActiveTaskCount = new HashMap<String, Integer>();
-
-  boolean _init = true;
-
-  boolean _updateInstanceOfflineTime = true;
-
-  private static final Logger LOG = Logger.getLogger(ClusterDataCache.class.getName());
-=======
   private Map<String, Integer> _participantActiveTaskCount = new HashMap<>();
 
 
@@ -168,7 +124,6 @@
     this();
     _clusterName = clusterName;
   }
->>>>>>> d89fbb93
 
   /**
    * This refreshes the cluster data by re-fetching the data from zookeeper in
@@ -219,26 +174,6 @@
     _instanceConfigMap = new ConcurrentHashMap<>(_instanceConfigCacheMap);
     _resourceConfigMap = Maps.newHashMap(_resourceConfigCacheMap);
 
-<<<<<<< HEAD
-    // TODO: We should listen on resource config change instead of fetching every time
-    //       And add back resourceConfigCacheMap
-    _resourceConfigMap = accessor.getChildValuesMap(keyBuilder.resourceConfigs());
-
-    _stateModelDefMap = accessor.getChildValuesMap(keyBuilder.stateModelDefs());
-    _constraintMap = accessor.getChildValuesMap(keyBuilder.constraints());
-
-    if (_init || _updateInstanceOfflineTime) {
-      updateOfflineInstanceHistory(accessor);
-    }
-
-    if (LOG.isTraceEnabled()) {
-      for (LiveInstance instance : _liveInstanceMap.values()) {
-        LOG.trace("live instance: " + instance.getInstanceName() + " " + instance.getSessionId());
-      }
-    }
-
-    Map<String, Map<String, Message>> msgMap = new HashMap<String, Map<String, Message>>();
-=======
     if (_updateInstanceOfflineTime) {
       updateOfflineInstanceHistory(accessor);
     }
@@ -294,7 +229,6 @@
     Builder keyBuilder = accessor.keyBuilder();
 
     Map<String, Map<String, Message>> msgMap = new HashMap<>();
->>>>>>> d89fbb93
     List<PropertyKey> newMessageKeys = Lists.newLinkedList();
     long purgeSum = 0;
     for (String instanceName : _liveInstanceMap.keySet()) {
@@ -445,23 +379,6 @@
         "Takes " + (System.currentTimeMillis() - start) + " ms to reload new current states!");
   }
 
-<<<<<<< HEAD
-    _idealStateRuleMap = Maps.newHashMap();
-    _clusterConfig = accessor.getProperty(keyBuilder.clusterConfig());
-    if (_clusterConfig != null) {
-      for (String simpleKey : _clusterConfig.getRecord().getSimpleFields().keySet()) {
-        if (simpleKey.startsWith(IDEAL_STATE_RULE_PREFIX)) {
-          String simpleValue = _clusterConfig.getRecord().getSimpleField(simpleKey);
-          String[] rules = simpleValue.split("(?<!\\\\),");
-          Map<String, String> singleRule = Maps.newHashMap();
-          for (String rule : rules) {
-            String[] keyValue = rule.split("(?<!\\\\)=");
-            if (keyValue.length >= 2) {
-              singleRule.put(keyValue[0], keyValue[1]);
-            }
-          }
-          _idealStateRuleMap.put(simpleKey, singleRule);
-=======
   private void updateOfflineInstanceHistory(HelixDataAccessor accessor) {
     List<String> offlineNodes = new ArrayList<>(_instanceConfigMap.keySet());
     offlineNodes.removeAll(_liveInstanceMap.keySet());
@@ -479,7 +396,6 @@
         // persist history back to ZK.
         if (!accessor.setProperty(propertyKey, history)) {
           LOG.error("Fails to persist participant online history back to ZK!");
->>>>>>> d89fbb93
         }
       }
       _instanceOfflineTimeMap.put(instance, history.getLastOfflineTime());
@@ -491,18 +407,9 @@
     return _clusterConfig;
   }
 
-<<<<<<< HEAD
-    if (LOG.isDebugEnabled()) {
-      int numPaths = _liveInstanceMap.size() + _idealStateMap.size() + _stateModelDefMap.size()
-          + _instanceConfigMap.size() + _resourceConfigMap.size() + _constraintMap.size()
-          + newMessageKeys.size() + currentStateKeys.size();
-      LOG.debug("Paths read: " + numPaths);
-    }
-=======
   public void setClusterConfig(ClusterConfig clusterConfig) {
     _clusterConfig = clusterConfig;
   }
->>>>>>> d89fbb93
 
   public String getClusterName() {
     return _clusterConfig != null ? _clusterConfig.getClusterName() : _clusterName;
@@ -515,41 +422,6 @@
    */
   public Map<String, Long> getInstanceOfflineTimeMap() {
     return _instanceOfflineTimeMap;
-  }
-
-  public ClusterConfig getClusterConfig() {
-    return _clusterConfig;
-  }
-
-  /**
-   * Return the last offline time map for all offline instances.
-   *
-   * @return
-   */
-  public Map<String, Long> getInstanceOfflineTimeMap() {
-    return _instanceOfflineTimeMap;
-  }
-
-  private void updateOfflineInstanceHistory(HelixDataAccessor accessor) {
-    List<String> offlineNodes = new ArrayList<String>(_instanceConfigMap.keySet());
-    offlineNodes.removeAll(_liveInstanceMap.keySet());
-    _instanceOfflineTimeMap = new HashMap<String, Long>();
-
-    for(String instance : offlineNodes) {
-      Builder keyBuilder = accessor.keyBuilder();
-      PropertyKey propertyKey = keyBuilder.participantHistory(instance);
-      ParticipantHistory history = accessor.getProperty(propertyKey);
-      if (history == null) {
-        history = new ParticipantHistory(instance);
-      }
-      if (history.getLastOfflineTime() == ParticipantHistory.ONLINE) {
-        history.reportOffline();
-        // persist history back to ZK.
-        accessor.setProperty(propertyKey, history);
-      }
-      _instanceOfflineTimeMap.put(instance, history.getLastOfflineTime());
-    }
-    _updateInstanceOfflineTime = false;
   }
 
   /**
@@ -585,11 +457,7 @@
    * Return the set of all instances names.
    */
   public Set<String> getAllInstances() {
-<<<<<<< HEAD
-    return new HashSet<String>(_instanceConfigMap.keySet());
-=======
     return new HashSet<>(_instanceConfigMap.keySet());
->>>>>>> d89fbb93
   }
 
   /**
@@ -598,11 +466,7 @@
    * @return A new set contains live instance name and that are marked enabled
    */
   public Set<String> getEnabledLiveInstances() {
-<<<<<<< HEAD
-    Set<String> enabledLiveInstances = new HashSet<String>(getLiveInstances().keySet());
-=======
     Set<String> enabledLiveInstances = new HashSet<>(getLiveInstances().keySet());
->>>>>>> d89fbb93
     enabledLiveInstances.removeAll(getDisabledInstances());
 
     return enabledLiveInstances;
@@ -614,11 +478,7 @@
    * @return
    */
   public Set<String> getEnabledInstances() {
-<<<<<<< HEAD
-    Set<String> enabledNodes = new HashSet<String>(getInstanceConfigMap().keySet());
-=======
     Set<String> enabledNodes = new HashSet<>(getInstanceConfigMap().keySet());
->>>>>>> d89fbb93
     enabledNodes.removeAll(getDisabledInstances());
 
     return enabledNodes;
@@ -632,11 +492,7 @@
    * tag.
    */
   public Set<String> getEnabledLiveInstancesWithTag(String instanceTag) {
-<<<<<<< HEAD
-    Set<String> enabledLiveInstancesWithTag = new HashSet<String>(getLiveInstances().keySet());
-=======
     Set<String> enabledLiveInstancesWithTag = new HashSet<>(getLiveInstances().keySet());
->>>>>>> d89fbb93
     Set<String> instancesWithTag = getInstancesWithTag(instanceTag);
     enabledLiveInstancesWithTag.retainAll(instancesWithTag);
     enabledLiveInstancesWithTag.removeAll(getDisabledInstances());
@@ -650,11 +506,7 @@
    * @param instanceTag The instance group tag.
    */
   public Set<String> getInstancesWithTag(String instanceTag) {
-<<<<<<< HEAD
-    Set<String> taggedInstances = new HashSet<String>();
-=======
     Set<String> taggedInstances = new HashSet<>();
->>>>>>> d89fbb93
     for (String instance : _instanceConfigMap.keySet()) {
       InstanceConfig instanceConfig = _instanceConfigMap.get(instance);
       if (instanceConfig != null && instanceConfig.containsTag(instanceTag)) {
@@ -756,9 +608,6 @@
   }
 
   /**
-<<<<<<< HEAD
-   * Returns the instance config map
-=======
    * Set the instance config map
    * @param instanceConfigMap
    */
@@ -768,7 +617,6 @@
 
   /**
    * Returns the resource config map
->>>>>>> d89fbb93
    *
    * @return
    */
@@ -777,8 +625,6 @@
   }
 
   /**
-<<<<<<< HEAD
-=======
    * Notify the cache that some part of the cluster data has been changed.
    */
   public void notifyDataChange(ChangeType changeType) {
@@ -793,7 +639,6 @@
   }
 
   /**
->>>>>>> d89fbb93
    * Returns the instance config map
    *
    * @return
@@ -802,8 +647,6 @@
     return _resourceConfigMap.get(resource);
   }
 
-<<<<<<< HEAD
-=======
   /**
    * Returns job config map
    * @return
@@ -839,7 +682,6 @@
   }
 
 
->>>>>>> d89fbb93
   public synchronized void setInstanceConfigs(List<InstanceConfig> instanceConfigs) {
     Map<String, InstanceConfig> instanceConfigMap = Maps.newHashMap();
     for (InstanceConfig instanceConfig : instanceConfigs) {
@@ -872,11 +714,7 @@
    * @return
    */
   public Set<String> getDisabledInstances() {
-<<<<<<< HEAD
-    Set<String> disabledInstancesSet = new HashSet<String>();
-=======
     Set<String> disabledInstancesSet = new HashSet<>();
->>>>>>> d89fbb93
     for (String instance : _instanceConfigMap.keySet()) {
       InstanceConfig config = _instanceConfigMap.get(instance);
       if (!config.getInstanceEnabled()) {
@@ -926,13 +764,10 @@
     return null;
   }
 
-<<<<<<< HEAD
-=======
   public Map<String, Map<String, Long>> getMissingTopStateMap() {
     return _missingTopStateMap;
   }
 
->>>>>>> d89fbb93
   public Integer getParticipantActiveTaskCount(String instance) {
     return _participantActiveTaskCount.get(instance);
   }
@@ -942,11 +777,7 @@
   }
 
   /**
-<<<<<<< HEAD
-   * Reset RUNNING/INIT tasks count based on current state output
-=======
    * Reset RUNNING/INIT tasks count in JobRebalancer
->>>>>>> d89fbb93
    */
   public void resetActiveTaskCount(CurrentStateOutput currentStateOutput) {
     // init participant map
@@ -960,13 +791,6 @@
         TaskPartitionState.RUNNING.name()), _participantActiveTaskCount);
     fillActiveTaskCount(currentStateOutput.getPartitionCountWithCurrentState(TaskConstants.STATE_MODEL_NAME,
         TaskPartitionState.INIT.name()), _participantActiveTaskCount);
-<<<<<<< HEAD
-    fillActiveTaskCount(currentStateOutput.getPartitionCountWithCurrentState(TaskConstants.STATE_MODEL_NAME,
-        TaskPartitionState.RUNNING.name()), _participantActiveTaskCount);
-  }
-
-  private void fillActiveTaskCount(Map<String, Integer> additionPartitionMap, Map<String, Integer> partitionMap) {
-=======
     fillActiveTaskCount(currentStateOutput
         .getPartitionCountWithCurrentState(TaskConstants.STATE_MODEL_NAME,
             TaskPartitionState.RUNNING.name()), _participantActiveTaskCount);
@@ -974,14 +798,11 @@
 
   private void fillActiveTaskCount(Map<String, Integer> additionPartitionMap,
       Map<String, Integer> partitionMap) {
->>>>>>> d89fbb93
     for (String participant : additionPartitionMap.keySet()) {
       partitionMap.put(participant, partitionMap.get(participant) + additionPartitionMap.get(participant));
     }
   }
 
-<<<<<<< HEAD
-=======
   /**
    * Return the JobContext by resource name
    * @param resourceName
@@ -1048,7 +869,6 @@
     _targetExternalViewMap.put(resourceName, targetExternalView);
   }
 
->>>>>>> d89fbb93
   /**
    * Indicate that a full read should be done on the next refresh
    */
@@ -1137,10 +957,7 @@
     sb.append("stateModelDefMap:" + _stateModelDefMap).append("\n");
     sb.append("instanceConfigMap:" + _instanceConfigMap).append("\n");
     sb.append("resourceConfigMap:" + _resourceConfigMap).append("\n");
-<<<<<<< HEAD
-=======
     sb.append("jobContextMap:" + _contextMap).append("\n");
->>>>>>> d89fbb93
     sb.append("messageMap:" + _messageMap).append("\n");
     sb.append("currentStateMap:" + _currentStateMap).append("\n");
     sb.append("clusterConfig:" + _clusterConfig).append("\n");
