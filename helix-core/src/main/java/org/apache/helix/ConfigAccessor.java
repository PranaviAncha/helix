package org.apache.helix;

/*
 * Licensed to the Apache Software Foundation (ASF) under one
 * or more contributor license agreements.  See the NOTICE file
 * distributed with this work for additional information
 * regarding copyright ownership.  The ASF licenses this file
 * to you under the Apache License, Version 2.0 (the
 * "License"); you may not use this file except in compliance
 * with the License.  You may obtain a copy of the License at
 *
 *   http://www.apache.org/licenses/LICENSE-2.0
 *
 * Unless required by applicable law or agreed to in writing,
 * software distributed under the License is distributed on an
 * "AS IS" BASIS, WITHOUT WARRANTIES OR CONDITIONS OF ANY
 * KIND, either express or implied.  See the License for the
 * specific language governing permissions and limitations
 * under the License.
 */

import java.util.ArrayList;
import java.util.Arrays;
import java.util.Collections;
import java.util.HashMap;
import java.util.List;
import java.util.Map;
import java.util.TreeMap;

import org.apache.helix.model.ClusterConfig;
import org.apache.helix.model.ConfigScope;
import org.apache.helix.model.HelixConfigScope;
import org.apache.helix.model.HelixConfigScope.ConfigScopeProperty;
import org.apache.helix.manager.zk.ZKUtil;
import org.apache.helix.manager.zk.ZkClient;
import org.apache.helix.model.InstanceConfig;
import org.apache.helix.model.ResourceConfig;
import org.apache.helix.model.builder.HelixConfigScopeBuilder;
import org.apache.helix.util.StringTemplate;
import org.apache.log4j.Logger;

/**
 * Provides access to the persistent configuration of the cluster, the instances that live on it,
 * and the logical resources assigned to it.
 */
public class ConfigAccessor {
  private static Logger LOG = Logger.getLogger(ConfigAccessor.class);

  private static final StringTemplate template = new StringTemplate();
  static {
    // @formatter:off
    template.addEntry(ConfigScopeProperty.CLUSTER, 1, "/{clusterName}/CONFIGS/CLUSTER");
    template.addEntry(ConfigScopeProperty.CLUSTER, 2,
        "/{clusterName}/CONFIGS/CLUSTER/{clusterName}|SIMPLEKEYS");
    template.addEntry(ConfigScopeProperty.PARTICIPANT, 1, "/{clusterName}/CONFIGS/PARTICIPANT");
    template.addEntry(ConfigScopeProperty.PARTICIPANT, 2,
        "/{clusterName}/CONFIGS/PARTICIPANT/{participantName}|SIMPLEKEYS");
    template.addEntry(ConfigScopeProperty.RESOURCE, 1, "/{clusterName}/CONFIGS/RESOURCE");
    template.addEntry(ConfigScopeProperty.RESOURCE, 2,
        "/{clusterName}/CONFIGS/RESOURCE/{resourceName}|SIMPLEKEYS");
    template.addEntry(ConfigScopeProperty.PARTITION, 2,
        "/{clusterName}/CONFIGS/RESOURCE/{resourceName}|MAPKEYS");
    template.addEntry(ConfigScopeProperty.PARTITION, 3,
        "/{clusterName}/CONFIGS/RESOURCE/{resourceName}|MAPMAPKEYS|{partitionName}");
    // @formatter:on
  }

  private final ZkClient zkClient;

  /**
   * Initialize an accessor with a Zookeeper client
   * @param zkClient
   */
  public ConfigAccessor(ZkClient zkClient) {
    this.zkClient = zkClient;
  }

  /**
   * get config
   * @deprecated replaced by {@link #get(HelixConfigScope, String)}
   * @param scope
   * @param key
   * @return value or null if doesn't exist
   */
  @Deprecated
  public String get(ConfigScope scope, String key) {
    Map<String, String> map = get(scope, Arrays.asList(key));
    return map.get(key);
  }

  /**
   * get configs
   * @deprecated replaced by {@link #get(HelixConfigScope, List<String>)}
   * @param scope
   * @param keys
   * @return
   */
  @Deprecated
  public Map<String, String> get(ConfigScope scope, List<String> keys) {
    if (scope == null || scope.getScope() == null) {
      LOG.error("Scope can't be null");
      return null;
    }

    // String value = null;
    Map<String, String> map = new HashMap<String, String>();
    String clusterName = scope.getClusterName();
    if (!ZKUtil.isClusterSetup(clusterName, zkClient)) {
      throw new HelixException("cluster " + clusterName + " is not setup yet");
    }

    String scopeStr = scope.getScopeStr();
    String[] splits = scopeStr.split("\\|");

    ZNRecord record = zkClient.readData(splits[0], true);

    if (record != null) {
      if (splits.length == 1) {
        for (String key : keys) {
          if (record.getSimpleFields().containsKey(key)) {
            map.put(key, record.getSimpleField(key));
          }
        }
      } else if (splits.length == 2) {
        if (record.getMapField(splits[1]) != null) {
          for (String key : keys) {
            if (record.getMapField(splits[1]).containsKey(key)) {
              map.put(key, record.getMapField(splits[1]).get(key));
            }
          }
        }
      }
    }
    return map;

  }

  /**
   * get a single config entry
   * @param scope specification of the entity set to query
   *          (e.g. cluster, resource, participant, etc.)
   * @param key the identifier of the configuration entry
   * @return the configuration entry
   */
  public String get(HelixConfigScope scope, String key) {
    Map<String, String> map = get(scope, Arrays.asList(key));
    if (map != null) {
      return map.get(key);
    }
    return null;
  }

  /**
   * get many config entries
   * @param scope scope specification of the entity set to query
   *          (e.g. cluster, resource, participant, etc.)
   * @param keys the identifiers of the configuration entries
   * @return the configuration entries, organized by key
   */
  public Map<String, String> get(HelixConfigScope scope, List<String> keys) {
    if (scope == null || scope.getType() == null || !scope.isFullKey()) {
      LOG.error("fail to get configs. invalid config scope. scope: " + scope + ", keys: " + keys);
      return null;
    }
    ZNRecord record = getConfigZnRecord(scope);

    if (record == null) {
      LOG.warn("No config found at " + scope.getZkPath());
      return null;
    }

    Map<String, String> map = new HashMap<String, String>();
    String mapKey = scope.getMapKey();
    if (mapKey == null) {
      for (String key : keys) {
        if (record.getSimpleFields().containsKey(key)) {
          map.put(key, record.getSimpleField(key));
        }
      }
    } else {
      Map<String, String> configMap = record.getMapField(mapKey);
      if (configMap == null) {
        LOG.warn("No map-field found in " + record + " using mapKey: " + mapKey);
        return null;
      }

      for (String key : keys) {
        if (record.getMapField(mapKey).containsKey(key)) {
          map.put(key, record.getMapField(mapKey).get(key));
        }
      }
    }

    return map;
  }

  private ZNRecord getConfigZnRecord(HelixConfigScope scope) {
    String clusterName = scope.getClusterName();
    if (!ZKUtil.isClusterSetup(clusterName, zkClient)) {
      throw new HelixException("fail to get configs. cluster " + clusterName + " is not setup yet");
    }

    return zkClient.readData(scope.getZkPath(), true);
  }

  /**
   * Set config, create if not exist
   * @deprecated replaced by {@link #set(HelixConfigScope, String, String)}
   * @param scope
   * @param key
   * @param value
   */
  @Deprecated
  public void set(ConfigScope scope, String key, String value) {
    Map<String, String> map = new HashMap<String, String>();
    map.put(key, value);
    set(scope, map);
  }

  /**
   * Set configs, create if not exist
   * @deprecated replaced by {@link #set(HelixConfigScope, Map<String, String>)}
   * @param scope
   * @param keyValueMap
   */
  @Deprecated
  public void set(ConfigScope scope, Map<String, String> keyValueMap) {
    if (scope == null || scope.getScope() == null) {
      LOG.error("Scope can't be null");
      return;
    }

    String clusterName = scope.getClusterName();
    if (!ZKUtil.isClusterSetup(clusterName, zkClient)) {
      throw new HelixException("cluster: " + clusterName + " is NOT setup.");
    }

    if (scope.getScope() == ConfigScopeProperty.PARTICIPANT) {
      String scopeStr = scope.getScopeStr();
      String instanceName = scopeStr.substring(scopeStr.lastIndexOf('/') + 1);
      if (!ZKUtil.isInstanceSetup(zkClient, scope.getClusterName(), instanceName,
          InstanceType.PARTICIPANT)) {
        throw new HelixException("instance: " + instanceName + " is NOT setup in cluster: "
            + clusterName);
      }
    }

    // use "|" to delimit resource and partition. e.g. /MyCluster/CONFIGS/PARTICIPANT/MyDB|MyDB_0
    String scopeStr = scope.getScopeStr();
    String[] splits = scopeStr.split("\\|");

    String id = splits[0].substring(splits[0].lastIndexOf('/') + 1);
    ZNRecord update = new ZNRecord(id);
    if (splits.length == 1) {
      for (String key : keyValueMap.keySet()) {
        String value = keyValueMap.get(key);
        update.setSimpleField(key, value);
      }
    } else if (splits.length == 2) {
      if (update.getMapField(splits[1]) == null) {
        update.setMapField(splits[1], new TreeMap<String, String>());
      }
      for (String key : keyValueMap.keySet()) {
        String value = keyValueMap.get(key);
        update.getMapField(splits[1]).put(key, value);
      }
    }
    ZKUtil.createOrMerge(zkClient, splits[0], update, true, true);
  }

  /**
   * Set config, creating it if it doesn't exist
   * @param scope scope specification of the entity set to query
   *          (e.g. cluster, resource, participant, etc.)
   * @param key the identifier of the configuration entry
   * @param value the configuration
   */
  public void set(HelixConfigScope scope, String key, String value) {
    Map<String, String> map = new TreeMap<String, String>();
    map.put(key, value);
    set(scope, map);
  }

  /**
   * Set multiple configs, creating them if they don't exist
   * @param scope scope specification of the entity set to query
   *          (e.g. cluster, resource, participant, etc.)
   * @param keyValueMap configurations organized by their identifiers
   */
  public void set(HelixConfigScope scope, Map<String, String> keyValueMap) {
    if (scope == null || scope.getType() == null || !scope.isFullKey()) {
      LOG.error("fail to set config. invalid config scope. scope: " + scope);
      return;
    }

    String clusterName = scope.getClusterName();
    if (!ZKUtil.isClusterSetup(clusterName, zkClient)) {
      throw new HelixException("fail to set config. cluster: " + clusterName + " is NOT setup.");
    }

    if (scope.getType() == ConfigScopeProperty.PARTICIPANT) {
      if (!ZKUtil.isInstanceSetup(zkClient, scope.getClusterName(), scope.getParticipantName(),
          InstanceType.PARTICIPANT)) {
        throw new HelixException("fail to set config. instance: " + scope.getParticipantName()
            + " is NOT setup in cluster: " + clusterName);
      }
    }

    String mapKey = scope.getMapKey();
    String zkPath = scope.getZkPath();
    String id = zkPath.substring(zkPath.lastIndexOf('/') + 1);
    ZNRecord update = new ZNRecord(id);
    if (mapKey == null) {
      update.getSimpleFields().putAll(keyValueMap);
    } else {
      update.setMapField(mapKey, keyValueMap);
    }

<<<<<<< HEAD
    ZKUtil.createOrUpdate(zkClient, zkPath, update, true, true);
    return;
=======
    ZKUtil.createOrMerge(zkClient, zkPath, update, true, true);
>>>>>>> d89fbb93
  }

  /**
   * Remove config
   * @deprecated replaced by {@link #remove(HelixConfigScope, String)}
   * @param scope
   * @param key
   */
  @Deprecated
  public void remove(ConfigScope scope, String key) {
    remove(scope, Arrays.asList(key));
  }

  /**
   * remove configs
   * @deprecated replaced by {@link #remove(HelixConfigScope, List<String>)}
   * @param scope
   * @param keys
   */
  @Deprecated
  public void remove(ConfigScope scope, List<String> keys) {
    if (scope == null || scope.getScope() == null) {
      LOG.error("Scope can't be null");
      return;
    }

    String clusterName = scope.getClusterName();
    if (!ZKUtil.isClusterSetup(clusterName, zkClient)) {
      throw new HelixException("cluster " + clusterName + " is not setup yet");
    }

    String scopeStr = scope.getScopeStr();
    String[] splits = scopeStr.split("\\|");

    String id = splits[0].substring(splits[0].lastIndexOf('/') + 1);
    ZNRecord update = new ZNRecord(id);
    if (splits.length == 1) {
      // subtract doesn't care about value, use empty string
      for (String key : keys) {
        update.setSimpleField(key, "");
      }
    } else if (splits.length == 2) {
      if (update.getMapField(splits[1]) == null) {
        update.setMapField(splits[1], new TreeMap<String, String>());
      }
      // subtract doesn't care about value, use empty string
      for (String key : keys) {
        update.getMapField(splits[1]).put(key, "");
      }
    }

    ZKUtil.subtract(zkClient, splits[0], update);
  }

  /**
   * Remove a single config
   * @param scope scope specification of the entity set to query
   *          (e.g. cluster, resource, participant, etc.)
   * @param key the identifier of the configuration entry
   */
  public void remove(HelixConfigScope scope, String key) {
    remove(scope, Arrays.asList(key));
  }

  /**
   * Remove multiple configs
   * @param scope scope specification of the entity set to query
   *          (e.g. cluster, resource, participant, etc.)
   * @param keys the identifiers of the configuration entries
   */
  public void remove(HelixConfigScope scope, List<String> keys) {
    if (scope == null || scope.getType() == null || !scope.isFullKey()) {
      LOG.error("fail to remove. invalid scope: " + scope + ", keys: " + keys);
      return;
    }

    String clusterName = scope.getClusterName();
    if (!ZKUtil.isClusterSetup(clusterName, zkClient)) {
      throw new HelixException("fail to remove. cluster " + clusterName + " is not setup yet");
    }

    String zkPath = scope.getZkPath();
    String mapKey = scope.getMapKey();
    String id = zkPath.substring(zkPath.lastIndexOf('/') + 1);
    ZNRecord update = new ZNRecord(id);
    if (mapKey == null) {
      // subtract doesn't care about value, use empty string
      for (String key : keys) {
        update.setSimpleField(key, "");
      }
    } else {
      update.setMapField(mapKey, new TreeMap<String, String>());
      // subtract doesn't care about value, use empty string
      for (String key : keys) {
        update.getMapField(mapKey).put(key, "");
      }
    }

    ZKUtil.subtract(zkClient, zkPath, update);
  }

  /**
   * Remove multiple configs
   *
   * @param scope          scope specification of the entity set to query (e.g. cluster, resource,
   *                       participant, etc.)
   * @param recordToRemove the ZNRecord that holds the entries that needs to be removed
   */
  public void remove(HelixConfigScope scope, ZNRecord recordToRemove) {
    if (scope == null || scope.getType() == null || !scope.isFullKey()) {
      LOG.error("fail to remove. invalid scope: " + scope);
      return;
    }

    String clusterName = scope.getClusterName();
    if (!ZKUtil.isClusterSetup(clusterName, zkClient)) {
      throw new HelixException("fail to remove. cluster " + clusterName + " is not setup yet");
    }

    String zkPath = scope.getZkPath();
    ZKUtil.subtract(zkClient, zkPath, recordToRemove);
  }

  /**
   * get config keys
   * @deprecated replaced by {@link #getKeys(HelixConfigScope)}
   * @param type
   * @param clusterName
   * @param keys
   * @return
   */
  @Deprecated
  public List<String> getKeys(ConfigScopeProperty type, String clusterName, String... keys) {
    if (type == null || clusterName == null) {
      LOG.error("clusterName|scope can't be null");
      return Collections.emptyList();
    }

    try {
      if (!ZKUtil.isClusterSetup(clusterName, zkClient)) {
        LOG.error("cluster " + clusterName + " is not setup yet");
        return Collections.emptyList();
      }

      String[] args = new String[1 + keys.length];
      args[0] = clusterName;
      System.arraycopy(keys, 0, args, 1, keys.length);
      String scopeStr = template.instantiate(type, args);
      String[] splits = scopeStr.split("\\|");
      List<String> retKeys = null;
      if (splits.length == 1) {
        retKeys = zkClient.getChildren(splits[0]);
      } else {
        ZNRecord record = zkClient.readData(splits[0]);

        if (splits[1].startsWith("SIMPLEKEYS")) {
          retKeys = new ArrayList<String>(record.getSimpleFields().keySet());

        } else if (splits[1].startsWith("MAPKEYS")) {
          retKeys = new ArrayList<String>(record.getMapFields().keySet());
        } else if (splits[1].startsWith("MAPMAPKEYS")) {
          retKeys = new ArrayList<String>(record.getMapField(splits[2]).keySet());
        }
      }
      if (retKeys == null) {
        LOG.error("Invalid scope: " + type + " or keys: " + Arrays.toString(args));
        return Collections.emptyList();
      }

      Collections.sort(retKeys);
      return retKeys;
    } catch (Exception e) {
      return Collections.emptyList();
    }

  }

  /**
   * Get list of config keys for a scope
   * @param scope
   * @return a list of configuration keys
   */
  public List<String> getKeys(HelixConfigScope scope) {
    if (scope == null || scope.getType() == null) {
      LOG.error("fail to getKeys. invalid config scope: " + scope);
      return null;
    }

    if (!ZKUtil.isClusterSetup(scope.getClusterName(), zkClient)) {
      LOG.error("fail to getKeys. cluster " + scope.getClusterName() + " is not setup yet");
      return Collections.emptyList();
    }

    String zkPath = scope.getZkPath();
    String mapKey = scope.getMapKey();
    List<String> retKeys = null;

    if (scope.isFullKey()) {
      ZNRecord record = zkClient.readData(zkPath);
      if (mapKey == null) {
        retKeys = new ArrayList<String>(record.getSimpleFields().keySet());
      } else {
        retKeys = new ArrayList<String>(record.getMapField(mapKey).keySet());
      }
    } else {
      if (scope.getType() == ConfigScopeProperty.PARTITION) {
        ZNRecord record = zkClient.readData(zkPath);
        retKeys = new ArrayList<String>(record.getMapFields().keySet());
      } else {
        retKeys = zkClient.getChildren(zkPath);
      }
    }

    if (retKeys != null) {
      Collections.sort(retKeys);
    }
    return retKeys;
  }

<<<<<<< HEAD
  private ZNRecord getConfigZnRecord(HelixConfigScope scope) {
    String clusterName = scope.getClusterName();
    if (!ZKUtil.isClusterSetup(clusterName, zkClient)) {
      throw new HelixException("fail to get configs. cluster " + clusterName + " is not setup yet");
    }

    return zkClient.readData(scope.getZkPath(), true);
  }

=======
>>>>>>> d89fbb93
  /**
   * Get ClusterConfig of the given cluster.
   *
   * @param clusterName
   *
   * @return
   */
  public ClusterConfig getClusterConfig(String clusterName) {
    if (!ZKUtil.isClusterSetup(clusterName, zkClient)) {
      throw new HelixException("fail to get config. cluster: " + clusterName + " is NOT setup.");
    }

    HelixConfigScope scope =
        new HelixConfigScopeBuilder(ConfigScopeProperty.CLUSTER).forCluster(clusterName).build();
    ZNRecord record = getConfigZnRecord(scope);

    if (record == null) {
      LOG.warn("No config found at " + scope.getZkPath());
      return null;
    }

    return new ClusterConfig(record);
  }

  /**
   * Set ClusterConfig of the given cluster.
   * The current Cluster config will be replaced with the given clusterConfig.
   * WARNING: This is not thread-safe or concurrent updates safe.
   *
   * @param clusterName
   * @param clusterConfig
   *
   * @return
   */
  public void setClusterConfig(String clusterName, ClusterConfig clusterConfig) {
    updateClusterConfig(clusterName, clusterConfig, true);
  }

  /**
   * Update ClusterConfig of the given cluster.
   * The value of field in current config will be replaced with the value of the same field in given config if it
   * presents. If there is new field in given config but not in current config, the field will be added into
   * the current config..
   * The list fields and map fields will be replaced as a single entry.
   *
   * The current Cluster config will be replaced with the given clusterConfig.
   * WARNING: This is not thread-safe or concurrent updates safe.
   *
   * @param clusterName
   * @param clusterConfig
   *
   * @return
   */
  public void updateClusterConfig(String clusterName, ClusterConfig clusterConfig) {
    updateClusterConfig(clusterName, clusterConfig, false);
  }


  private void updateClusterConfig(String clusterName, ClusterConfig clusterConfig, boolean overwrite) {
    if (!ZKUtil.isClusterSetup(clusterName, zkClient)) {
      throw new HelixException("fail to update config. cluster: " + clusterName + " is NOT setup.");
    }

    HelixConfigScope scope =
        new HelixConfigScopeBuilder(ConfigScopeProperty.CLUSTER).forCluster(clusterName).build();
    String zkPath = scope.getZkPath();

    if (overwrite) {
      ZKUtil.createOrReplace(zkClient, zkPath, clusterConfig.getRecord(), true);
    } else {
      ZKUtil.createOrUpdate(zkClient, zkPath, clusterConfig.getRecord(), true, true);
    }
  }

  /**
   * Get resource config for given resource in given cluster.
   *
   * @param clusterName
   * @param resourceName
   *
   * @return
   */
  public ResourceConfig getResourceConfig(String clusterName, String resourceName) {
    HelixConfigScope scope =
        new HelixConfigScopeBuilder(ConfigScopeProperty.RESOURCE).forCluster(clusterName)
            .forResource(resourceName).build();
    ZNRecord record = getConfigZnRecord(scope);

    if (record == null) {
      LOG.warn("No config found at " + scope.getZkPath());
      return null;
    }

    return new ResourceConfig(record);
  }

  /**
<<<<<<< HEAD
<<<<<<< HEAD
=======
>>>>>>> d89fbb93
   * Set config of the given resource.
   * The current Resource config will be replaced with the given clusterConfig.
   *
   * WARNING: This is not thread-safe or concurrent updates safe.
   *
   * @param clusterName
   * @param resourceName
   * @param resourceConfig
   *
   * @return
   */
  public void setResourceConfig(String clusterName, String resourceName,
      ResourceConfig resourceConfig) {
    updateResourceConfig(clusterName, resourceName, resourceConfig, true);
  }

  /**
   * Update ResourceConfig of the given resource.
   * The value of field in current config will be replaced with the value of the same field in given config if it
   * presents. If there is new field in given config but not in current config, the field will be added into
   * the current config..
   * The list fields and map fields will be replaced as a single entry.
   *
   * The current Cluster config will be replaced with the given clusterConfig.
   * WARNING: This is not thread-safe or concurrent updates safe.
   *
   * @param clusterName
   * @param resourceName
   * @param resourceConfig
   *
   * @return
   */
  public void updateResourceConfig(String clusterName, String resourceName,
      ResourceConfig resourceConfig) {
    updateResourceConfig(clusterName, resourceName, resourceConfig, false);
  }

  private void updateResourceConfig(String clusterName, String resourceName,
      ResourceConfig resourceConfig, boolean overwrite) {
    if (!ZKUtil.isClusterSetup(clusterName, zkClient)) {
      throw new HelixException("fail to setup config. cluster: " + clusterName + " is NOT setup.");
    }

    HelixConfigScope scope =
        new HelixConfigScopeBuilder(ConfigScopeProperty.RESOURCE).forCluster(clusterName)
            .forResource(resourceName).build();
    String zkPath = scope.getZkPath();

    if (overwrite) {
      ZKUtil.createOrReplace(zkClient, zkPath, resourceConfig.getRecord(), true);
    } else {
      ZKUtil.createOrUpdate(zkClient, zkPath, resourceConfig.getRecord(), true, true);
    }
  }

  /**
   * Get instance config for given resource in given cluster.
   *
   * @param clusterName
   * @param instanceName
   *
   * @return
   */
  public InstanceConfig getInstanceConfig(String clusterName, String instanceName) {
    if (!ZKUtil.isInstanceSetup(zkClient, clusterName, instanceName, InstanceType.PARTICIPANT)) {
      throw new HelixException(
          "fail to get config. instance: " + instanceName + " is NOT setup in cluster: "
              + clusterName);
    }

    HelixConfigScope scope =
        new HelixConfigScopeBuilder(ConfigScopeProperty.PARTICIPANT).forCluster(clusterName)
            .forParticipant(instanceName).build();
    ZNRecord record = getConfigZnRecord(scope);

    if (record == null) {
      LOG.warn("No config found at " + scope.getZkPath());
      return null;
    }

    return new InstanceConfig(record);
  }

  /**
   * Set config of the given instance config.
   * The current instance config will be replaced with the given instanceConfig.
   * WARNING: This is not thread-safe or concurrent updates safe.
   *
   * @param clusterName
   * @param instanceName
   * @param instanceConfig
   *
   * @return
   */
  public void setInstanceConfig(String clusterName, String instanceName,
      InstanceConfig instanceConfig) {
    updateInstanceConfig(clusterName, instanceName, instanceConfig, true);

  }

  /**
   * Update ResourceConfig of the given resource. The value of field in current config will be
   * replaced with the value of the same field in given config if it presents. If there is new field
   * in given config but not in current config, the field will be added into the current config..
   * The list fields and map fields will be replaced as a single entry.
   * The current Cluster config will be replaced with the given clusterConfig. WARNING: This is not
   * thread-safe or concurrent updates safe.
   * *
   *
   * @param clusterName
   * @param instanceName
   * @param instanceConfig
   *
   * @return
   */
  public void updateInstanceConfig(String clusterName, String instanceName,
      InstanceConfig instanceConfig) {
    updateInstanceConfig(clusterName, instanceName, instanceConfig, false);
  }

  private void updateInstanceConfig(String clusterName, String instanceName,
      InstanceConfig instanceConfig, boolean overwrite) {
    if (!ZKUtil.isClusterSetup(clusterName, zkClient)) {
      throw new HelixException("fail to setup config. cluster: " + clusterName + " is NOT setup.");
    }

    HelixConfigScope scope =
        new HelixConfigScopeBuilder(ConfigScopeProperty.PARTICIPANT).forCluster(clusterName)
            .forParticipant(instanceName).build();
    String zkPath = scope.getZkPath();

    if (overwrite) {
      ZKUtil.createOrReplace(zkClient, zkPath, instanceConfig.getRecord(), true);
    } else {
      ZKUtil.createOrUpdate(zkClient, zkPath, instanceConfig.getRecord(), true, true);
    }
  }
}<|MERGE_RESOLUTION|>--- conflicted
+++ resolved
@@ -316,12 +316,7 @@
       update.setMapField(mapKey, keyValueMap);
     }
 
-<<<<<<< HEAD
-    ZKUtil.createOrUpdate(zkClient, zkPath, update, true, true);
-    return;
-=======
     ZKUtil.createOrMerge(zkClient, zkPath, update, true, true);
->>>>>>> d89fbb93
   }
 
   /**
@@ -541,18 +536,6 @@
     return retKeys;
   }
 
-<<<<<<< HEAD
-  private ZNRecord getConfigZnRecord(HelixConfigScope scope) {
-    String clusterName = scope.getClusterName();
-    if (!ZKUtil.isClusterSetup(clusterName, zkClient)) {
-      throw new HelixException("fail to get configs. cluster " + clusterName + " is not setup yet");
-    }
-
-    return zkClient.readData(scope.getZkPath(), true);
-  }
-
-=======
->>>>>>> d89fbb93
   /**
    * Get ClusterConfig of the given cluster.
    *
@@ -650,10 +633,6 @@
   }
 
   /**
-<<<<<<< HEAD
-<<<<<<< HEAD
-=======
->>>>>>> d89fbb93
    * Set config of the given resource.
    * The current Resource config will be replaced with the given clusterConfig.
    *
