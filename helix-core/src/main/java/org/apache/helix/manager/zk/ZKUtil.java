--- conflicted
+++ resolved
@@ -28,13 +28,7 @@
 import org.apache.helix.HelixException;
 import org.apache.helix.InstanceType;
 import org.apache.helix.PropertyPathBuilder;
-<<<<<<< HEAD
-import org.apache.helix.PropertyType;
 import org.apache.helix.ZNRecord;
-import org.apache.helix.model.HelixConfigScope;
-=======
-import org.apache.helix.ZNRecord;
->>>>>>> d89fbb93
 import org.apache.log4j.Logger;
 import org.apache.zookeeper.CreateMode;
 import org.apache.zookeeper.data.Stat;
@@ -57,26 +51,6 @@
       return false;
     }
     ArrayList<String> requiredPaths = new ArrayList<String>();
-<<<<<<< HEAD
-    requiredPaths.add(PropertyPathBuilder.getPath(PropertyType.IDEALSTATES, clusterName));
-    requiredPaths.add(PropertyPathBuilder.getPath(PropertyType.CONFIGS, clusterName,
-        HelixConfigScope.ConfigScopeProperty.CLUSTER.toString(), clusterName));
-    requiredPaths.add(PropertyPathBuilder.getPath(PropertyType.CONFIGS, clusterName,
-        HelixConfigScope.ConfigScopeProperty.PARTICIPANT.toString()));
-    requiredPaths.add(PropertyPathBuilder.getPath(PropertyType.CONFIGS, clusterName,
-        HelixConfigScope.ConfigScopeProperty.RESOURCE.toString()));
-    requiredPaths.add(PropertyPathBuilder.getPath(PropertyType.PROPERTYSTORE, clusterName));
-    requiredPaths.add(PropertyPathBuilder.getPath(PropertyType.LIVEINSTANCES, clusterName));
-    requiredPaths.add(PropertyPathBuilder.getPath(PropertyType.INSTANCES, clusterName));
-    requiredPaths.add(PropertyPathBuilder.getPath(PropertyType.EXTERNALVIEW, clusterName));
-    requiredPaths.add(PropertyPathBuilder.getPath(PropertyType.CONTROLLER, clusterName));
-    requiredPaths.add(PropertyPathBuilder.getPath(PropertyType.STATEMODELDEFS, clusterName));
-    requiredPaths.add(PropertyPathBuilder.getPath(PropertyType.MESSAGES_CONTROLLER, clusterName));
-    requiredPaths.add(PropertyPathBuilder.getPath(PropertyType.ERRORS_CONTROLLER, clusterName));
-    requiredPaths.add(PropertyPathBuilder
-        .getPath(PropertyType.STATUSUPDATES_CONTROLLER, clusterName));
-    requiredPaths.add(PropertyPathBuilder.getPath(PropertyType.HISTORY, clusterName));
-=======
     requiredPaths.add(PropertyPathBuilder.idealState(clusterName));
     requiredPaths.add(PropertyPathBuilder.clusterConfig(clusterName));
     requiredPaths.add(PropertyPathBuilder.instanceConfig(clusterName));
@@ -91,7 +65,6 @@
     requiredPaths.add(PropertyPathBuilder.controllerError(clusterName));
     requiredPaths.add(PropertyPathBuilder.controllerStatusUpdate(clusterName));
     requiredPaths.add(PropertyPathBuilder.controllerHistory(clusterName));
->>>>>>> d89fbb93
     boolean isValid = true;
 
     BaseDataAccessor<Object> baseAccessor = new ZkBaseDataAccessor<Object>(zkClient);
@@ -107,11 +80,7 @@
     }
 
     if (!isValid) {
-<<<<<<< HEAD
-      logger.info(errorMsg.toString());
-=======
       logger.debug(errorMsg.toString());
->>>>>>> d89fbb93
     }
 
     return isValid;
@@ -121,23 +90,11 @@
       InstanceType type) {
     if (type == InstanceType.PARTICIPANT || type == InstanceType.CONTROLLER_PARTICIPANT) {
       ArrayList<String> requiredPaths = new ArrayList<String>();
-<<<<<<< HEAD
-      requiredPaths.add(PropertyPathBuilder.getPath(PropertyType.CONFIGS, clusterName,
-          HelixConfigScope.ConfigScopeProperty.PARTICIPANT.toString(), instanceName));
-      requiredPaths.add(PropertyPathBuilder
-          .getPath(PropertyType.MESSAGES, clusterName, instanceName));
-      requiredPaths.add(PropertyPathBuilder.getPath(PropertyType.CURRENTSTATES, clusterName,
-          instanceName));
-      requiredPaths.add(PropertyPathBuilder.getPath(PropertyType.STATUSUPDATES, clusterName,
-          instanceName));
-      requiredPaths.add(PropertyPathBuilder.getPath(PropertyType.ERRORS, clusterName, instanceName));
-=======
       requiredPaths.add(PropertyPathBuilder.instanceConfig(clusterName, instanceName));
       requiredPaths.add(PropertyPathBuilder.instanceMessage(clusterName, instanceName));
       requiredPaths.add(PropertyPathBuilder.instanceCurrentState(clusterName, instanceName));
       requiredPaths.add(PropertyPathBuilder.instanceStatusUpdate(clusterName, instanceName));
       requiredPaths.add(PropertyPathBuilder.instanceError(clusterName, instanceName));
->>>>>>> d89fbb93
       boolean isValid = true;
 
       for (String path : requiredPaths) {
@@ -145,16 +102,6 @@
           isValid = false;
           System.err.println("Invalid instance setup, missing znode path: " + path);
         }
-      }
-
-      if (isValid) {
-        // Create the instance history node if it does not exist.
-        // This is for back-compatibility.
-        String historyPath = PropertyPathBuilder.instanceHistory(clusterName, instanceName);
-        if (!zkclient.exists(historyPath)) {
-          zkclient.createPersistent(historyPath, true);
-        }
-
       }
 
       if (isValid) {
@@ -305,11 +252,7 @@
     }
   }
 
-<<<<<<< HEAD
-  public static void asyncCreateOrUpdate(ZkClient client, String path, final ZNRecord record,
-=======
   public static void asyncCreateOrMerge(ZkClient client, String path, final ZNRecord record,
->>>>>>> d89fbb93
       final boolean persistent, final boolean mergeOnUpdate) {
     try {
       if (client.exists(path)) {
