package org.apache.helix.task;

/*
 * Licensed to the Apache Software Foundation (ASF) under one
 * or more contributor license agreements.  See the NOTICE file
 * distributed with this work for additional information
 * regarding copyright ownership.  The ASF licenses this file
 * to you under the Apache License, Version 2.0 (the
 * "License"); you may not use this file except in compliance
 * with the License.  You may obtain a copy of the License at
 *
 *   http://www.apache.org/licenses/LICENSE-2.0
 *
 * Unless required by applicable law or agreed to in writing,
 * software distributed under the License is distributed on an
 * "AS IS" BASIS, WITHOUT WARRANTIES OR CONDITIONS OF ANY
 * KIND, either express or implied.  See the License for the
 * specific language governing permissions and limitations
 * under the License.
 */

<<<<<<< HEAD
import java.util.*;
import java.util.HashMap;
=======
import java.util.ArrayList;
import java.util.HashMap;
import java.util.List;
>>>>>>> d89fbb93
import java.util.Map;
import java.util.Set;
import java.util.TreeMap;

import org.apache.helix.HelixProperty;
import org.apache.helix.ZNRecord;
import org.apache.log4j.Logger;

/**
 * Typed interface to the workflow context information stored by {@link TaskRebalancer} in the Helix
 * property store
 */
public class WorkflowContext extends HelixProperty {
  private static final Logger LOG = Logger.getLogger(WorkflowContext.class);

  protected enum WorkflowContextProperties {
    STATE,
    START_TIME,
    FINISH_TIME,
    JOB_STATES,
    LAST_SCHEDULED_WORKFLOW,
    SCHEDULED_WORKFLOWS,
    LAST_PURGE_TIME,
<<<<<<< HEAD
    StartTime
  }
=======
    StartTime, // TODO this should be named JOB_SCHEDULED_START_TIME, it's not the actual start time of the job
    NAME
    }
>>>>>>> d89fbb93

  public static final int UNSTARTED = -1;
  public static final int UNFINISHED = -1;

  public WorkflowContext(ZNRecord record) {
    super(record);
  }

  public void setWorkflowState(TaskState s) {
    String workflowState = _record.getSimpleField(WorkflowContextProperties.STATE.name());
    if (workflowState == null) {
      _record.setSimpleField(WorkflowContextProperties.STATE.name(), s.name());
    } else if (!workflowState.equals(TaskState.FAILED.name()) && !workflowState
        .equals(TaskState.COMPLETED.name())) {
      _record.setSimpleField(WorkflowContextProperties.STATE.name(), s.name());
    }
  }

  public TaskState getWorkflowState() {
    String state = _record.getSimpleField(WorkflowContextProperties.STATE.name());
    if (state == null) {
      return TaskState.NOT_STARTED;
    }

    return TaskState.valueOf(state);
  }

  public void setJobState(String job, TaskState s) {
    Map<String, String> states = _record.getMapField(WorkflowContextProperties.JOB_STATES.name());
    if (states == null) {
<<<<<<< HEAD
      states = new TreeMap<>();
=======
      states = new TreeMap<String, String>();
>>>>>>> d89fbb93
      _record.setMapField(WorkflowContextProperties.JOB_STATES.name(), states);
    }
    states.put(job, s.name());
  }

<<<<<<< HEAD
=======
  protected void removeJobStates(Set<String> jobs) {
    Map<String, String> states = _record.getMapField(WorkflowContextProperties.JOB_STATES.name());
    if (states != null) {
      states.keySet().removeAll(jobs);
      _record.setMapField(WorkflowContextProperties.JOB_STATES.name(), states);
    }
  }

>>>>>>> d89fbb93
  public TaskState getJobState(String job) {
    Map<String, String> states = _record.getMapField(WorkflowContextProperties.JOB_STATES.name());
    if (states == null) {
      return null;
    }

    String s = states.get(job);
    if (s == null) {
      return null;
    }

    return TaskState.valueOf(s);
  }

<<<<<<< HEAD
  protected void removeJobStates(Set<String> jobs) {
    Map<String, String> states = _record.getMapField(WorkflowContextProperties.JOB_STATES.name());
    if (states != null) {
      states.keySet().removeAll(jobs);
      _record.setMapField(WorkflowContextProperties.JOB_STATES.name(), states);
    }
  }

=======
>>>>>>> d89fbb93
  protected void setJobStartTime(String job, long time) {
    Map<String, String> startTimes =
        _record.getMapField(WorkflowContextProperties.StartTime.name());
    if (startTimes == null) {
<<<<<<< HEAD
      startTimes = new HashMap<>();
=======
      startTimes = new HashMap<String, String>();
>>>>>>> d89fbb93
      _record.setMapField(WorkflowContextProperties.StartTime.name(), startTimes);
    }
    startTimes.put(job, String.valueOf(time));
  }

  protected void removeJobStartTime(Set<String> jobs) {
    Map<String, String> startTimes =
        _record.getMapField(WorkflowContextProperties.StartTime.name());
    if (startTimes != null) {
      startTimes.keySet().removeAll(jobs);
      _record.setMapField(WorkflowContextProperties.StartTime.name(), startTimes);
    }
  }

  public long getJobStartTime(String job) {
    Map<String, String> startTimes =
        _record.getMapField(WorkflowContextProperties.StartTime.name());
    if (startTimes == null || !startTimes.containsKey(job)) {
      return -1;
    }

    String t = startTimes.get(job);
    if (t == null) {
      return -1;
    }

    try {
      long ret = Long.valueOf(t);
      return ret;
    } catch (NumberFormatException e) {
      LOG.warn("Number error " + t + " for job start time of " + job);
      return -1;
    }
  }

  public Map<String, Long> getJobStartTimes() {
<<<<<<< HEAD
    Map<String, Long> startTimes = new HashMap<>();
=======
    Map<String, Long> startTimes = new HashMap<String, Long>();
>>>>>>> d89fbb93
    Map<String, String> startTimesMap =
        _record.getMapField(WorkflowContextProperties.StartTime.name());
    if (startTimesMap != null) {
      for (Map.Entry<String, String> time : startTimesMap.entrySet()) {
        startTimes.put(time.getKey(), Long.valueOf(time.getValue()));
      }
    }

    return startTimes;
  }

  public Map<String, TaskState> getJobStates() {
<<<<<<< HEAD
    Map<String, TaskState> jobStates = new HashMap<>();
=======
    Map<String, TaskState> jobStates = new HashMap<String, TaskState>();
>>>>>>> d89fbb93
    Map<String, String> stateFieldMap =
        _record.getMapField(WorkflowContextProperties.JOB_STATES.name());
    if (stateFieldMap != null) {
      for (Map.Entry<String, String> state : stateFieldMap.entrySet()) {
        jobStates.put(state.getKey(), TaskState.valueOf(state.getValue()));
      }
    }

    return jobStates;
  }

  public void setStartTime(long t) {
    _record.setSimpleField(WorkflowContextProperties.START_TIME.name(), String.valueOf(t));
  }

  public long getStartTime() {
    String tStr = _record.getSimpleField(WorkflowContextProperties.START_TIME.name());
    if (tStr == null) {
      return -1;
    }

    return Long.parseLong(tStr);
  }

  public void setFinishTime(long t) {
    _record.setSimpleField(WorkflowContextProperties.FINISH_TIME.name(), String.valueOf(t));
  }

  public long getFinishTime() {
    String tStr = _record.getSimpleField(WorkflowContextProperties.FINISH_TIME.name());
    if (tStr == null) {
      return UNFINISHED;
    }

    return Long.parseLong(tStr);
  }

  public void setLastScheduledSingleWorkflow(String workflow) {
    _record.setSimpleField(WorkflowContextProperties.LAST_SCHEDULED_WORKFLOW.name(), workflow);
    // Record scheduled workflow into the history list as well
    List<String> workflows = getScheduledWorkflows();
    if (workflows == null) {
<<<<<<< HEAD
      workflows = new ArrayList<>();
    }
    workflows.add(workflow);
    _record.setListField(WorkflowContextProperties.SCHEDULED_WORKFLOWS.name(), workflows);
=======
      workflows = new ArrayList<String>();
      _record.setListField(WorkflowContextProperties.SCHEDULED_WORKFLOWS.name(), workflows);
    }
    workflows.add(workflow);
>>>>>>> d89fbb93
  }

  public String getLastScheduledSingleWorkflow() {
    return _record.getSimpleField(WorkflowContextProperties.LAST_SCHEDULED_WORKFLOW.name());
  }

  protected void setLastJobPurgeTime(long epochTime) {
    _record.setSimpleField(WorkflowContextProperties.LAST_PURGE_TIME.name(),
        String.valueOf(epochTime));
  }

  public long getLastJobPurgeTime() {
    return _record.getLongField(WorkflowContextProperties.LAST_PURGE_TIME.name(), -1);
  }

  public List<String> getScheduledWorkflows() {
    return _record.getListField(WorkflowContextProperties.SCHEDULED_WORKFLOWS.name());
<<<<<<< HEAD
=======
  }

  public void setName(String name) {
    _record.setSimpleField(WorkflowContextProperties.NAME.name(), name);
  }

  public String getName() {
    return _record.getSimpleField(WorkflowContextProperties.NAME.name());
>>>>>>> d89fbb93
  }
}<|MERGE_RESOLUTION|>--- conflicted
+++ resolved
@@ -19,14 +19,9 @@
  * under the License.
  */
 
-<<<<<<< HEAD
-import java.util.*;
-import java.util.HashMap;
-=======
 import java.util.ArrayList;
 import java.util.HashMap;
 import java.util.List;
->>>>>>> d89fbb93
 import java.util.Map;
 import java.util.Set;
 import java.util.TreeMap;
@@ -50,14 +45,9 @@
     LAST_SCHEDULED_WORKFLOW,
     SCHEDULED_WORKFLOWS,
     LAST_PURGE_TIME,
-<<<<<<< HEAD
-    StartTime
-  }
-=======
     StartTime, // TODO this should be named JOB_SCHEDULED_START_TIME, it's not the actual start time of the job
     NAME
     }
->>>>>>> d89fbb93
 
   public static final int UNSTARTED = -1;
   public static final int UNFINISHED = -1;
@@ -88,18 +78,12 @@
   public void setJobState(String job, TaskState s) {
     Map<String, String> states = _record.getMapField(WorkflowContextProperties.JOB_STATES.name());
     if (states == null) {
-<<<<<<< HEAD
-      states = new TreeMap<>();
-=======
       states = new TreeMap<String, String>();
->>>>>>> d89fbb93
       _record.setMapField(WorkflowContextProperties.JOB_STATES.name(), states);
     }
     states.put(job, s.name());
   }
 
-<<<<<<< HEAD
-=======
   protected void removeJobStates(Set<String> jobs) {
     Map<String, String> states = _record.getMapField(WorkflowContextProperties.JOB_STATES.name());
     if (states != null) {
@@ -108,7 +92,6 @@
     }
   }
 
->>>>>>> d89fbb93
   public TaskState getJobState(String job) {
     Map<String, String> states = _record.getMapField(WorkflowContextProperties.JOB_STATES.name());
     if (states == null) {
@@ -123,26 +106,11 @@
     return TaskState.valueOf(s);
   }
 
-<<<<<<< HEAD
-  protected void removeJobStates(Set<String> jobs) {
-    Map<String, String> states = _record.getMapField(WorkflowContextProperties.JOB_STATES.name());
-    if (states != null) {
-      states.keySet().removeAll(jobs);
-      _record.setMapField(WorkflowContextProperties.JOB_STATES.name(), states);
-    }
-  }
-
-=======
->>>>>>> d89fbb93
   protected void setJobStartTime(String job, long time) {
     Map<String, String> startTimes =
         _record.getMapField(WorkflowContextProperties.StartTime.name());
     if (startTimes == null) {
-<<<<<<< HEAD
-      startTimes = new HashMap<>();
-=======
       startTimes = new HashMap<String, String>();
->>>>>>> d89fbb93
       _record.setMapField(WorkflowContextProperties.StartTime.name(), startTimes);
     }
     startTimes.put(job, String.valueOf(time));
@@ -179,11 +147,7 @@
   }
 
   public Map<String, Long> getJobStartTimes() {
-<<<<<<< HEAD
-    Map<String, Long> startTimes = new HashMap<>();
-=======
     Map<String, Long> startTimes = new HashMap<String, Long>();
->>>>>>> d89fbb93
     Map<String, String> startTimesMap =
         _record.getMapField(WorkflowContextProperties.StartTime.name());
     if (startTimesMap != null) {
@@ -196,11 +160,7 @@
   }
 
   public Map<String, TaskState> getJobStates() {
-<<<<<<< HEAD
-    Map<String, TaskState> jobStates = new HashMap<>();
-=======
     Map<String, TaskState> jobStates = new HashMap<String, TaskState>();
->>>>>>> d89fbb93
     Map<String, String> stateFieldMap =
         _record.getMapField(WorkflowContextProperties.JOB_STATES.name());
     if (stateFieldMap != null) {
@@ -243,17 +203,10 @@
     // Record scheduled workflow into the history list as well
     List<String> workflows = getScheduledWorkflows();
     if (workflows == null) {
-<<<<<<< HEAD
-      workflows = new ArrayList<>();
-    }
-    workflows.add(workflow);
-    _record.setListField(WorkflowContextProperties.SCHEDULED_WORKFLOWS.name(), workflows);
-=======
       workflows = new ArrayList<String>();
       _record.setListField(WorkflowContextProperties.SCHEDULED_WORKFLOWS.name(), workflows);
     }
     workflows.add(workflow);
->>>>>>> d89fbb93
   }
 
   public String getLastScheduledSingleWorkflow() {
@@ -271,8 +224,6 @@
 
   public List<String> getScheduledWorkflows() {
     return _record.getListField(WorkflowContextProperties.SCHEDULED_WORKFLOWS.name());
-<<<<<<< HEAD
-=======
   }
 
   public void setName(String name) {
@@ -281,6 +232,5 @@
 
   public String getName() {
     return _record.getSimpleField(WorkflowContextProperties.NAME.name());
->>>>>>> d89fbb93
   }
 }