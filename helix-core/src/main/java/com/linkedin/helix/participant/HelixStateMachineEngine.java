package com.linkedin.helix.participant;

import java.util.Map;
import java.util.UUID;
import java.util.concurrent.ConcurrentHashMap;

import org.apache.log4j.Logger;

import com.linkedin.helix.HelixConstants;
import com.linkedin.helix.HelixException;
import com.linkedin.helix.HelixManager;
import com.linkedin.helix.InstanceType;
import com.linkedin.helix.NotificationContext;
import com.linkedin.helix.PropertyType;
import com.linkedin.helix.messaging.handling.HelixStateTransitionHandler;
import com.linkedin.helix.messaging.handling.MessageHandler;
import com.linkedin.helix.model.Message;
import com.linkedin.helix.model.Message.MessageType;
import com.linkedin.helix.participant.statemachine.StateModel;
import com.linkedin.helix.participant.statemachine.StateModelFactory;
import com.linkedin.helix.participant.statemachine.StateModelParser;

public class HelixStateMachineEngine implements StateMachineEngine
{
  private static Logger logger = Logger.getLogger(HelixStateMachineEngine.class);

  // StateModelName->FactoryName->StateModelFactory
  private final Map<String, Map<String, StateModelFactory<? extends StateModel>>> _stateModelFactoryMap = new ConcurrentHashMap<String, Map<String, StateModelFactory<? extends StateModel>>>();
  StateModelParser _stateModelParser;

<<<<<<< HEAD
=======
  private final HelixManager _manager;

>>>>>>> 3d41ac03
  public StateModelFactory<? extends StateModel> getStateModelFactory(String stateModelName)
  {
    return getStateModelFactory(stateModelName, HelixConstants.DEFAULT_STATE_MODEL_FACTORY);
  }

  public StateModelFactory<? extends StateModel> getStateModelFactory(String stateModelName,
      String factoryName)
  {
    return _stateModelFactoryMap.get(stateModelName).get(factoryName);
  }

<<<<<<< HEAD
  public HelixStateMachineEngine()
  {
    _stateModelParser = new StateModelParser();
=======
  public HelixStateMachineEngine(HelixManager manager)
  {
    _stateModelParser = new StateModelParser();
    _manager = manager;
>>>>>>> 3d41ac03
  }

  @Override
  public boolean registerStateModelFactory(String stateModelDef,
      StateModelFactory<? extends StateModel> factory)
  {
    return registerStateModelFactory(stateModelDef, factory,
        HelixConstants.DEFAULT_STATE_MODEL_FACTORY);
  }

  @Override
  public boolean registerStateModelFactory(String stateModelDef,
      StateModelFactory<? extends StateModel> factory, String factoryName)
  {
    if (stateModelDef == null || factory == null || factoryName == null)
    {
      throw new HelixException("stateModelDef|stateModelFactory|factoryName cannot be null");
    }

    logger.info("Register state model factory for state model " + stateModelDef
        + " using factory name " + factoryName + " with " + factory);

    if (!_stateModelFactoryMap.containsKey(stateModelDef))
    {
      _stateModelFactoryMap.put(stateModelDef,
          new ConcurrentHashMap<String, StateModelFactory<? extends StateModel>>());
    }

    if (_stateModelFactoryMap.get(stateModelDef).containsKey(factoryName))
    {
      logger.warn("stateModelFactory for " + stateModelDef + " using factoryName " + factoryName
          + " has already been registered.");
      return false;
    }

    _stateModelFactoryMap.get(stateModelDef).put(factoryName, factory);
    sendNopMessage();
    return true;
  }

  // TODO: duplicated code in DefaultMessagingService
  private void sendNopMessage()
  {
    if (_manager.isConnected())
    {
      try
      {
        Message nopMsg = new Message(MessageType.NO_OP, UUID.randomUUID().toString());
        nopMsg.setSrcName(_manager.getInstanceName());

        if (_manager.getInstanceType() == InstanceType.CONTROLLER
            || _manager.getInstanceType() == InstanceType.CONTROLLER_PARTICIPANT)
        {
          nopMsg.setTgtName("Controller");
          _manager.getDataAccessor().setProperty(PropertyType.MESSAGES_CONTROLLER,
                                                 nopMsg,
                                                 nopMsg.getId());
        }

        if (_manager.getInstanceType() == InstanceType.PARTICIPANT
            || _manager.getInstanceType() == InstanceType.CONTROLLER_PARTICIPANT)
        {
          nopMsg.setTgtName(_manager.getInstanceName());
          _manager.getDataAccessor().setProperty(PropertyType.MESSAGES,
                                                 nopMsg,
                                                 nopMsg.getTgtName(),
                                                 nopMsg.getId());
        }

      }
      catch (Exception e)
      {
        logger.error(e);
      }
    }
  }

  @Override
  public void reset()
  {
    for (Map<String, StateModelFactory<? extends StateModel>> ftyMap : _stateModelFactoryMap
        .values())
    {
      for (StateModelFactory<? extends StateModel> stateModelFactory : ftyMap.values())
      {
        Map<String, ? extends StateModel> modelMap = stateModelFactory.getStateModelMap();
        if (modelMap == null || modelMap.isEmpty())
        {
          continue;
        }

        for (String resourceKey : modelMap.keySet())
        {
          StateModel stateModel = modelMap.get(resourceKey);
          stateModel.reset();
          String initialState = _stateModelParser.getInitialState(stateModel.getClass());
          stateModel.updateState(initialState);
          // TODO probably should update the state on ZK. Shi confirm what needs
          // to be done here.
        }

      }
    }
  }

  @Override
  public MessageHandler createHandler(Message message, NotificationContext context)
  {
    String type = message.getMsgType();

    if (!type.equals(MessageType.STATE_TRANSITION.toString()))
    {
      throw new HelixException("Unexpected msg type for message " + message.getMsgId() + " type:"
          + message.getMsgType());
    }

    String partitionKey = message.getPartitionName();
    String stateModelName = message.getStateModelDef();
    String resourceName = message.getResourceName();
    if (stateModelName == null)
    {
      logger.error("message does not contain stateModelDef");
      return null;
    }

    String factoryName = message.getStateModelFactoryName();
    if (factoryName == null)
    {
      factoryName = HelixConstants.DEFAULT_STATE_MODEL_FACTORY;
    }

    StateModelFactory stateModelFactory = getStateModelFactory(stateModelName, factoryName);
    if (stateModelFactory == null)
    {
      logger.warn("Cannot find stateModelFactory for model:" + stateModelName
          + " using factoryName:" + factoryName + " for resourceGroup:" + resourceName);
      return null;
    }

    StateModel stateModel = stateModelFactory.getStateModel(partitionKey);
    if (stateModel == null)
    {
      stateModelFactory.createAndAddStateModel(partitionKey);
      stateModel = stateModelFactory.getStateModel(partitionKey);

    }
    return new HelixStateTransitionHandler(stateModel, message, context);
  }

  @Override
  public String getMessageType()
  {
    return MessageType.STATE_TRANSITION.toString();
  }

  @Override
  public boolean removeStateModelFactory(String stateModelDef,
      StateModelFactory<? extends StateModel> factory)
  {
    throw new UnsupportedOperationException("Remove not yet supported");
  }

  @Override
  public boolean removeStateModelFactory(String stateModelDef,
      StateModelFactory<? extends StateModel> factory, String factoryName)
  {
    throw new UnsupportedOperationException("Remove not yet supported");
  }
}<|MERGE_RESOLUTION|>--- conflicted
+++ resolved
@@ -28,11 +28,8 @@
   private final Map<String, Map<String, StateModelFactory<? extends StateModel>>> _stateModelFactoryMap = new ConcurrentHashMap<String, Map<String, StateModelFactory<? extends StateModel>>>();
   StateModelParser _stateModelParser;
 
-<<<<<<< HEAD
-=======
   private final HelixManager _manager;
 
->>>>>>> 3d41ac03
   public StateModelFactory<? extends StateModel> getStateModelFactory(String stateModelName)
   {
     return getStateModelFactory(stateModelName, HelixConstants.DEFAULT_STATE_MODEL_FACTORY);
@@ -44,16 +41,10 @@
     return _stateModelFactoryMap.get(stateModelName).get(factoryName);
   }
 
-<<<<<<< HEAD
-  public HelixStateMachineEngine()
-  {
-    _stateModelParser = new StateModelParser();
-=======
   public HelixStateMachineEngine(HelixManager manager)
   {
     _stateModelParser = new StateModelParser();
     _manager = manager;
->>>>>>> 3d41ac03
   }
 
   @Override
